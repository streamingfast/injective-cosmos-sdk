package tx

import (
	"bytes"
	"fmt"

	codectypes "github.com/cosmos/cosmos-sdk/codec/types"
	sdk "github.com/cosmos/cosmos-sdk/types"
	sdkerrors "github.com/cosmos/cosmos-sdk/types/errors"
	types "github.com/cosmos/cosmos-sdk/types/tx"
	signingtypes "github.com/cosmos/cosmos-sdk/types/tx/signing"
<<<<<<< HEAD
	"github.com/cosmos/cosmos-sdk/x/auth/address"
=======
>>>>>>> 99e2e0f0
	"github.com/cosmos/cosmos-sdk/x/auth/signing"
)

var _ signing.SignModeHandler = signModeDirectAuxHandler{}

// signModeDirectAuxHandler defines the SIGN_MODE_DIRECT_AUX SignModeHandler
type signModeDirectAuxHandler struct {
	addressCdc address.Codec
}

// DefaultMode implements SignModeHandler.DefaultMode
func (signModeDirectAuxHandler) DefaultMode() signingtypes.SignMode {
	return signingtypes.SignMode_SIGN_MODE_DIRECT_AUX
}

// Modes implements SignModeHandler.Modes
func (signModeDirectAuxHandler) Modes() []signingtypes.SignMode {
	return []signingtypes.SignMode{signingtypes.SignMode_SIGN_MODE_DIRECT_AUX}
}

// GetSignBytes implements SignModeHandler.GetSignBytes
func (h signModeDirectAuxHandler) GetSignBytes(
	mode signingtypes.SignMode, data signing.SignerData, tx sdk.Tx,
) ([]byte, error) {

	if mode != signingtypes.SignMode_SIGN_MODE_DIRECT_AUX {
		return nil, fmt.Errorf("expected %s, got %s", signingtypes.SignMode_SIGN_MODE_DIRECT_AUX, mode)
	}

	protoTx, ok := tx.(*wrapper)
	if !ok {
		return nil, fmt.Errorf("can only handle a protobuf Tx, got %T", tx)
	}

<<<<<<< HEAD
	if data.Address == "" {
		return nil, sdkerrors.Wrapf(sdkerrors.ErrInvalidRequest, "got empty address in %s handler", signingtypes.SignMode_SIGN_MODE_DIRECT_AUX)
	}

	addrBz, err := h.addressCdc.StringToBytes(data.Address)
	if err != nil {
		return nil, err
	}

	var pubKey *codectypes.Any
	pubKeys, err := protoTx.GetPubKeys()
	if err != nil {
		return nil, err
	}
	for i, pk := range pubKeys {
		if bytes.Equal(addrBz, pk.Address()) {
			pubKey = protoTx.tx.AuthInfo.SignerInfos[i].PublicKey
		}
	}
	if pubKey == nil {
		return nil, sdkerrors.ErrInvalidRequest.Wrapf("got empty pubKey in %s handler", signingtypes.SignMode_SIGN_MODE_DIRECT_AUX)
=======
	signerInfo := protoTx.tx.AuthInfo.SignerInfos[data.SignerIndex]
	if signerInfo == nil || signerInfo.PublicKey == nil {
		return nil, sdkerrors.ErrInvalidRequest.Wrapf("got empty pubkey for signer #%d in %s handler", data.SignerIndex, signingtypes.SignMode_SIGN_MODE_DIRECT_AUX)
>>>>>>> 99e2e0f0
	}

	signDocDirectAux := types.SignDocDirectAux{
		BodyBytes:     protoTx.getBodyBytes(),
		ChainId:       data.ChainID,
		AccountNumber: data.AccountNumber,
		Sequence:      data.Sequence,
		Tip:           protoTx.tx.AuthInfo.Tip,
		PublicKey:     pubKey,
	}

	return signDocDirectAux.Marshal()
}<|MERGE_RESOLUTION|>--- conflicted
+++ resolved
@@ -1,18 +1,13 @@
 package tx
 
 import (
-	"bytes"
 	"fmt"
 
-	codectypes "github.com/cosmos/cosmos-sdk/codec/types"
 	sdk "github.com/cosmos/cosmos-sdk/types"
 	sdkerrors "github.com/cosmos/cosmos-sdk/types/errors"
 	types "github.com/cosmos/cosmos-sdk/types/tx"
 	signingtypes "github.com/cosmos/cosmos-sdk/types/tx/signing"
-<<<<<<< HEAD
 	"github.com/cosmos/cosmos-sdk/x/auth/address"
-=======
->>>>>>> 99e2e0f0
 	"github.com/cosmos/cosmos-sdk/x/auth/signing"
 )
 
@@ -47,33 +42,9 @@
 		return nil, fmt.Errorf("can only handle a protobuf Tx, got %T", tx)
 	}
 
-<<<<<<< HEAD
-	if data.Address == "" {
-		return nil, sdkerrors.Wrapf(sdkerrors.ErrInvalidRequest, "got empty address in %s handler", signingtypes.SignMode_SIGN_MODE_DIRECT_AUX)
-	}
-
-	addrBz, err := h.addressCdc.StringToBytes(data.Address)
-	if err != nil {
-		return nil, err
-	}
-
-	var pubKey *codectypes.Any
-	pubKeys, err := protoTx.GetPubKeys()
-	if err != nil {
-		return nil, err
-	}
-	for i, pk := range pubKeys {
-		if bytes.Equal(addrBz, pk.Address()) {
-			pubKey = protoTx.tx.AuthInfo.SignerInfos[i].PublicKey
-		}
-	}
-	if pubKey == nil {
-		return nil, sdkerrors.ErrInvalidRequest.Wrapf("got empty pubKey in %s handler", signingtypes.SignMode_SIGN_MODE_DIRECT_AUX)
-=======
 	signerInfo := protoTx.tx.AuthInfo.SignerInfos[data.SignerIndex]
 	if signerInfo == nil || signerInfo.PublicKey == nil {
 		return nil, sdkerrors.ErrInvalidRequest.Wrapf("got empty pubkey for signer #%d in %s handler", data.SignerIndex, signingtypes.SignMode_SIGN_MODE_DIRECT_AUX)
->>>>>>> 99e2e0f0
 	}
 
 	signDocDirectAux := types.SignDocDirectAux{
@@ -82,7 +53,7 @@
 		AccountNumber: data.AccountNumber,
 		Sequence:      data.Sequence,
 		Tip:           protoTx.tx.AuthInfo.Tip,
-		PublicKey:     pubKey,
+		PublicKey:     signerInfo.PublicKey,
 	}
 
 	return signDocDirectAux.Marshal()
