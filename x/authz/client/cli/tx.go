--- conflicted
+++ resolved
@@ -46,11 +46,7 @@
 
 func NewCmdGrantAuthorization() *cobra.Command {
 	cmd := &cobra.Command{
-<<<<<<< HEAD
-		Use:   "grant <grantee> <authorization_type=\"send\"|\"generic\"|\"delegate\"> --from <granter>",
-=======
-		Use:   "grant <grantee> <authorization_type=\"send\"|\"generic\"|\"unbond\"> --from <granter>",
->>>>>>> aa6b949f
+		Use:   "grant <grantee> <authorization_type=\"send\"|\"generic\"|\"delegate\"|\"unbond\"> --from <granter>",
 		Short: "Grant authorization to an address",
 		Long: strings.TrimSpace(
 			fmt.Sprintf(`Grant authorization to an address to execute a transaction on your behalf:
@@ -98,11 +94,7 @@
 				}
 
 				authorization = types.NewGenericAuthorization(msgType)
-<<<<<<< HEAD
-			case "delegate":
-=======
-			case "unbond":
->>>>>>> aa6b949f
+			case "delegate", "unbond":
 				limit, err := cmd.Flags().GetString(FlagSpendLimit)
 				if err != nil {
 					return err
@@ -131,19 +123,18 @@
 					if !spendLimit.IsAllPositive() {
 						return fmt.Errorf("spend-limit should be greater than zero")
 					}
-
-<<<<<<< HEAD
-					authorization = types.NewDelegateAuthorization(vals, &spendLimit[0])
+					if args[1] == "delegate" {
+						authorization = types.NewDelegateAuthorization(vals, &spendLimit[0])
+					} else {
+						authorization = types.NewUndelegateAuthorization(vals, &spendLimit[0])
+					}
 				} else {
-					authorization = types.NewDelegateAuthorization(vals, nil)
-				}
-
-=======
-					authorization = types.NewUndelegateAuthorization(vals, &spendLimit[0])
-				} else {
-					authorization = types.NewUndelegateAuthorization(vals, nil)
-				}
->>>>>>> aa6b949f
+					if args[1] == "delegate" {
+						authorization = types.NewDelegateAuthorization(vals, nil)
+					} else {
+						authorization = types.NewUndelegateAuthorization(vals, nil)
+					}
+				}
 			default:
 				return fmt.Errorf("invalid authorization type, %s", args[1])
 			}
