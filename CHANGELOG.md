--- conflicted
+++ resolved
@@ -58,18 +58,6 @@
 * [\#10507](https://github.com/cosmos/cosmos-sdk/pull/10507) Add middleware for tx priority.
 * [\#10311](https://github.com/cosmos/cosmos-sdk/pull/10311) Adds cli to use tips transactions. It adds an `--aux` flag to all CLI tx commands to generate the aux signer data (with optional tip), and a new `tx aux-to-fee` subcommand to let the fee payer gather aux signer data and broadcast the tx
 
-<<<<<<< HEAD
-### Improvements
-
-* (deps) [\#10210](https://github.com/cosmos/cosmos-sdk/pull/10210) Bump Tendermint to [v0.35.0](https://github.com/tendermint/tendermint/releases/tag/v0.35.0).
-* [\#10486](https://github.com/cosmos/cosmos-sdk/pull/10486) store/cachekv's `Store.Write` conservatively looks up keys, but also uses the [map clearing idiom](https://bencher.orijtech.com/perfclinic/mapclearing/) to reduce the RAM usage, CPU time usage, and garbage collection pressure from clearing maps, instead of allocating new maps.
-* (types) [\#10630](https://github.com/cosmos/cosmos-sdk/pull/10630) Add an `Events` field to the `TxResponse` type that captures _all_ events emitted by a transaction, unlike `Logs` which only contains events emitted during message execution.
-* (deps) [\#10706](https://github.com/cosmos/cosmos-sdk/issues/10706) Bump rosetta-sdk-go to v0.7.2 and rosetta-cli to v0.7.3
-* (module) [\#10711](https://github.com/cosmos/cosmos-sdk/pull/10711) Panic at startup if the app developer forgot to add modules in the `SetOrder{BeginBlocker, EndBlocker, InitGenesis, ExportGenesis}` functions. This means that all modules, even those who have empty implementations for those methods, need to be added to `SetOrder*`.
-* (x/upgrade) [\#10718](https://github.com/cosmos/cosmos-sdk/issues/10718) Allow checksums to be optional during CLI plan validation.
-
-=======
->>>>>>> c7e23052
 ### API Breaking Changes
 
 * (x/mint) [\#10441](https://github.com/cosmos/cosmos-sdk/pull/10441) The `NewAppModule` function now accepts an inflation calculation function as an argument.
@@ -161,6 +149,7 @@
 * (types) [\#10630](https://github.com/cosmos/cosmos-sdk/pull/10630) Add an `Events` field to the `TxResponse` type that captures _all_ events emitted by a transaction, unlike `Logs` which only contains events emitted during message execution.
 * (deps) [\#10706](https://github.com/cosmos/cosmos-sdk/issues/10706) Bump rosetta-sdk-go to v0.7.2 and rosetta-cli to v0.7.3
 * (module) [\#10711](https://github.com/cosmos/cosmos-sdk/pull/10711) Panic at startup if the app developer forgot to add modules in the `SetOrder{BeginBlocker, EndBlocker, InitGenesis, ExportGenesis}` functions. This means that all modules, even those who have empty implementations for those methods, need to be added to `SetOrder*`.
+* (x/upgrade) [\#10718](https://github.com/cosmos/cosmos-sdk/issues/10718) Allow checksums to be optional during CLI plan validation.
 
 ### Bug Fixes
 
