<!-- This file is auto-generated. Please do not modify it yourself. -->
# Protobuf Documentation
<a name="top"></a>

## Table of Contents

- [cosmos/auth/v1beta1/auth.proto](#cosmos/auth/v1beta1/auth.proto)
    - [BaseAccount](#cosmos.auth.v1beta1.BaseAccount)
    - [ModuleAccount](#cosmos.auth.v1beta1.ModuleAccount)
    - [Params](#cosmos.auth.v1beta1.Params)
  
- [cosmos/auth/v1beta1/genesis.proto](#cosmos/auth/v1beta1/genesis.proto)
    - [GenesisState](#cosmos.auth.v1beta1.GenesisState)
  
- [cosmos/base/query/v1beta1/pagination.proto](#cosmos/base/query/v1beta1/pagination.proto)
    - [PageRequest](#cosmos.base.query.v1beta1.PageRequest)
    - [PageResponse](#cosmos.base.query.v1beta1.PageResponse)
  
- [cosmos/auth/v1beta1/query.proto](#cosmos/auth/v1beta1/query.proto)
    - [QueryAccountRequest](#cosmos.auth.v1beta1.QueryAccountRequest)
    - [QueryAccountResponse](#cosmos.auth.v1beta1.QueryAccountResponse)
    - [QueryAccountsRequest](#cosmos.auth.v1beta1.QueryAccountsRequest)
    - [QueryAccountsResponse](#cosmos.auth.v1beta1.QueryAccountsResponse)
    - [QueryParamsRequest](#cosmos.auth.v1beta1.QueryParamsRequest)
    - [QueryParamsResponse](#cosmos.auth.v1beta1.QueryParamsResponse)
  
    - [Query](#cosmos.auth.v1beta1.Query)
  
- [cosmos/authz/v1beta1/authz.proto](#cosmos/authz/v1beta1/authz.proto)
    - [GenericAuthorization](#cosmos.authz.v1beta1.GenericAuthorization)
    - [Grant](#cosmos.authz.v1beta1.Grant)
  
- [cosmos/authz/v1beta1/event.proto](#cosmos/authz/v1beta1/event.proto)
    - [EventGrant](#cosmos.authz.v1beta1.EventGrant)
    - [EventRevoke](#cosmos.authz.v1beta1.EventRevoke)
  
- [cosmos/authz/v1beta1/genesis.proto](#cosmos/authz/v1beta1/genesis.proto)
    - [GenesisState](#cosmos.authz.v1beta1.GenesisState)
    - [GrantAuthorization](#cosmos.authz.v1beta1.GrantAuthorization)
  
- [cosmos/authz/v1beta1/query.proto](#cosmos/authz/v1beta1/query.proto)
    - [QueryGrantsRequest](#cosmos.authz.v1beta1.QueryGrantsRequest)
    - [QueryGrantsResponse](#cosmos.authz.v1beta1.QueryGrantsResponse)
  
    - [Query](#cosmos.authz.v1beta1.Query)
  
- [cosmos/base/abci/v1beta1/abci.proto](#cosmos/base/abci/v1beta1/abci.proto)
    - [ABCIMessageLog](#cosmos.base.abci.v1beta1.ABCIMessageLog)
    - [Attribute](#cosmos.base.abci.v1beta1.Attribute)
    - [GasInfo](#cosmos.base.abci.v1beta1.GasInfo)
    - [MsgData](#cosmos.base.abci.v1beta1.MsgData)
    - [Result](#cosmos.base.abci.v1beta1.Result)
    - [SearchTxsResult](#cosmos.base.abci.v1beta1.SearchTxsResult)
    - [SimulationResponse](#cosmos.base.abci.v1beta1.SimulationResponse)
    - [StringEvent](#cosmos.base.abci.v1beta1.StringEvent)
    - [TxMsgData](#cosmos.base.abci.v1beta1.TxMsgData)
    - [TxResponse](#cosmos.base.abci.v1beta1.TxResponse)
  
- [cosmos/authz/v1beta1/tx.proto](#cosmos/authz/v1beta1/tx.proto)
    - [MsgExec](#cosmos.authz.v1beta1.MsgExec)
    - [MsgExecResponse](#cosmos.authz.v1beta1.MsgExecResponse)
    - [MsgGrant](#cosmos.authz.v1beta1.MsgGrant)
    - [MsgGrantResponse](#cosmos.authz.v1beta1.MsgGrantResponse)
    - [MsgRevoke](#cosmos.authz.v1beta1.MsgRevoke)
    - [MsgRevokeResponse](#cosmos.authz.v1beta1.MsgRevokeResponse)
  
    - [Msg](#cosmos.authz.v1beta1.Msg)
  
- [cosmos/base/v1beta1/coin.proto](#cosmos/base/v1beta1/coin.proto)
    - [Coin](#cosmos.base.v1beta1.Coin)
    - [DecCoin](#cosmos.base.v1beta1.DecCoin)
    - [DecProto](#cosmos.base.v1beta1.DecProto)
    - [IntProto](#cosmos.base.v1beta1.IntProto)
  
- [cosmos/bank/v1beta1/authz.proto](#cosmos/bank/v1beta1/authz.proto)
    - [SendAuthorization](#cosmos.bank.v1beta1.SendAuthorization)
  
- [cosmos/bank/v1beta1/bank.proto](#cosmos/bank/v1beta1/bank.proto)
    - [DenomUnit](#cosmos.bank.v1beta1.DenomUnit)
    - [Input](#cosmos.bank.v1beta1.Input)
    - [Metadata](#cosmos.bank.v1beta1.Metadata)
    - [Output](#cosmos.bank.v1beta1.Output)
    - [Params](#cosmos.bank.v1beta1.Params)
    - [SendEnabled](#cosmos.bank.v1beta1.SendEnabled)
    - [Supply](#cosmos.bank.v1beta1.Supply)
  
- [cosmos/bank/v1beta1/genesis.proto](#cosmos/bank/v1beta1/genesis.proto)
    - [Balance](#cosmos.bank.v1beta1.Balance)
    - [GenesisState](#cosmos.bank.v1beta1.GenesisState)
  
- [cosmos/bank/v1beta1/query.proto](#cosmos/bank/v1beta1/query.proto)
    - [QueryAllBalancesRequest](#cosmos.bank.v1beta1.QueryAllBalancesRequest)
    - [QueryAllBalancesResponse](#cosmos.bank.v1beta1.QueryAllBalancesResponse)
    - [QueryBalanceRequest](#cosmos.bank.v1beta1.QueryBalanceRequest)
    - [QueryBalanceResponse](#cosmos.bank.v1beta1.QueryBalanceResponse)
    - [QueryDenomMetadataRequest](#cosmos.bank.v1beta1.QueryDenomMetadataRequest)
    - [QueryDenomMetadataResponse](#cosmos.bank.v1beta1.QueryDenomMetadataResponse)
    - [QueryDenomsMetadataRequest](#cosmos.bank.v1beta1.QueryDenomsMetadataRequest)
    - [QueryDenomsMetadataResponse](#cosmos.bank.v1beta1.QueryDenomsMetadataResponse)
    - [QueryParamsRequest](#cosmos.bank.v1beta1.QueryParamsRequest)
    - [QueryParamsResponse](#cosmos.bank.v1beta1.QueryParamsResponse)
    - [QuerySupplyOfRequest](#cosmos.bank.v1beta1.QuerySupplyOfRequest)
    - [QuerySupplyOfResponse](#cosmos.bank.v1beta1.QuerySupplyOfResponse)
    - [QueryTotalSupplyRequest](#cosmos.bank.v1beta1.QueryTotalSupplyRequest)
    - [QueryTotalSupplyResponse](#cosmos.bank.v1beta1.QueryTotalSupplyResponse)
  
    - [Query](#cosmos.bank.v1beta1.Query)
  
- [cosmos/bank/v1beta1/tx.proto](#cosmos/bank/v1beta1/tx.proto)
    - [MsgMultiSend](#cosmos.bank.v1beta1.MsgMultiSend)
    - [MsgMultiSendResponse](#cosmos.bank.v1beta1.MsgMultiSendResponse)
    - [MsgSend](#cosmos.bank.v1beta1.MsgSend)
    - [MsgSendResponse](#cosmos.bank.v1beta1.MsgSendResponse)
  
    - [Msg](#cosmos.bank.v1beta1.Msg)
  
- [cosmos/base/kv/v1beta1/kv.proto](#cosmos/base/kv/v1beta1/kv.proto)
    - [Pair](#cosmos.base.kv.v1beta1.Pair)
    - [Pairs](#cosmos.base.kv.v1beta1.Pairs)
  
- [cosmos/base/reflection/v1beta1/reflection.proto](#cosmos/base/reflection/v1beta1/reflection.proto)
    - [ListAllInterfacesRequest](#cosmos.base.reflection.v1beta1.ListAllInterfacesRequest)
    - [ListAllInterfacesResponse](#cosmos.base.reflection.v1beta1.ListAllInterfacesResponse)
    - [ListImplementationsRequest](#cosmos.base.reflection.v1beta1.ListImplementationsRequest)
    - [ListImplementationsResponse](#cosmos.base.reflection.v1beta1.ListImplementationsResponse)
  
    - [ReflectionService](#cosmos.base.reflection.v1beta1.ReflectionService)
  
- [cosmos/base/reflection/v2alpha1/reflection.proto](#cosmos/base/reflection/v2alpha1/reflection.proto)
    - [AppDescriptor](#cosmos.base.reflection.v2alpha1.AppDescriptor)
    - [AuthnDescriptor](#cosmos.base.reflection.v2alpha1.AuthnDescriptor)
    - [ChainDescriptor](#cosmos.base.reflection.v2alpha1.ChainDescriptor)
    - [CodecDescriptor](#cosmos.base.reflection.v2alpha1.CodecDescriptor)
    - [ConfigurationDescriptor](#cosmos.base.reflection.v2alpha1.ConfigurationDescriptor)
    - [GetAuthnDescriptorRequest](#cosmos.base.reflection.v2alpha1.GetAuthnDescriptorRequest)
    - [GetAuthnDescriptorResponse](#cosmos.base.reflection.v2alpha1.GetAuthnDescriptorResponse)
    - [GetChainDescriptorRequest](#cosmos.base.reflection.v2alpha1.GetChainDescriptorRequest)
    - [GetChainDescriptorResponse](#cosmos.base.reflection.v2alpha1.GetChainDescriptorResponse)
    - [GetCodecDescriptorRequest](#cosmos.base.reflection.v2alpha1.GetCodecDescriptorRequest)
    - [GetCodecDescriptorResponse](#cosmos.base.reflection.v2alpha1.GetCodecDescriptorResponse)
    - [GetConfigurationDescriptorRequest](#cosmos.base.reflection.v2alpha1.GetConfigurationDescriptorRequest)
    - [GetConfigurationDescriptorResponse](#cosmos.base.reflection.v2alpha1.GetConfigurationDescriptorResponse)
    - [GetQueryServicesDescriptorRequest](#cosmos.base.reflection.v2alpha1.GetQueryServicesDescriptorRequest)
    - [GetQueryServicesDescriptorResponse](#cosmos.base.reflection.v2alpha1.GetQueryServicesDescriptorResponse)
    - [GetTxDescriptorRequest](#cosmos.base.reflection.v2alpha1.GetTxDescriptorRequest)
    - [GetTxDescriptorResponse](#cosmos.base.reflection.v2alpha1.GetTxDescriptorResponse)
    - [InterfaceAcceptingMessageDescriptor](#cosmos.base.reflection.v2alpha1.InterfaceAcceptingMessageDescriptor)
    - [InterfaceDescriptor](#cosmos.base.reflection.v2alpha1.InterfaceDescriptor)
    - [InterfaceImplementerDescriptor](#cosmos.base.reflection.v2alpha1.InterfaceImplementerDescriptor)
    - [MsgDescriptor](#cosmos.base.reflection.v2alpha1.MsgDescriptor)
    - [QueryMethodDescriptor](#cosmos.base.reflection.v2alpha1.QueryMethodDescriptor)
    - [QueryServiceDescriptor](#cosmos.base.reflection.v2alpha1.QueryServiceDescriptor)
    - [QueryServicesDescriptor](#cosmos.base.reflection.v2alpha1.QueryServicesDescriptor)
    - [SigningModeDescriptor](#cosmos.base.reflection.v2alpha1.SigningModeDescriptor)
    - [TxDescriptor](#cosmos.base.reflection.v2alpha1.TxDescriptor)
  
    - [ReflectionService](#cosmos.base.reflection.v2alpha1.ReflectionService)
  
- [cosmos/base/snapshots/v1beta1/snapshot.proto](#cosmos/base/snapshots/v1beta1/snapshot.proto)
    - [Metadata](#cosmos.base.snapshots.v1beta1.Metadata)
    - [Snapshot](#cosmos.base.snapshots.v1beta1.Snapshot)
  
- [cosmos/base/store/v1beta1/commit_info.proto](#cosmos/base/store/v1beta1/commit_info.proto)
    - [CommitID](#cosmos.base.store.v1beta1.CommitID)
    - [CommitInfo](#cosmos.base.store.v1beta1.CommitInfo)
    - [StoreInfo](#cosmos.base.store.v1beta1.StoreInfo)
  
- [cosmos/base/store/v1beta1/listening.proto](#cosmos/base/store/v1beta1/listening.proto)
    - [StoreKVPair](#cosmos.base.store.v1beta1.StoreKVPair)
  
- [cosmos/base/store/v1beta1/snapshot.proto](#cosmos/base/store/v1beta1/snapshot.proto)
    - [SnapshotIAVLItem](#cosmos.base.store.v1beta1.SnapshotIAVLItem)
    - [SnapshotItem](#cosmos.base.store.v1beta1.SnapshotItem)
    - [SnapshotStoreItem](#cosmos.base.store.v1beta1.SnapshotStoreItem)
  
- [cosmos/base/tendermint/v1beta1/query.proto](#cosmos/base/tendermint/v1beta1/query.proto)
    - [GetBlockByHeightRequest](#cosmos.base.tendermint.v1beta1.GetBlockByHeightRequest)
    - [GetBlockByHeightResponse](#cosmos.base.tendermint.v1beta1.GetBlockByHeightResponse)
    - [GetLatestBlockRequest](#cosmos.base.tendermint.v1beta1.GetLatestBlockRequest)
    - [GetLatestBlockResponse](#cosmos.base.tendermint.v1beta1.GetLatestBlockResponse)
    - [GetLatestValidatorSetRequest](#cosmos.base.tendermint.v1beta1.GetLatestValidatorSetRequest)
    - [GetLatestValidatorSetResponse](#cosmos.base.tendermint.v1beta1.GetLatestValidatorSetResponse)
    - [GetNodeInfoRequest](#cosmos.base.tendermint.v1beta1.GetNodeInfoRequest)
    - [GetNodeInfoResponse](#cosmos.base.tendermint.v1beta1.GetNodeInfoResponse)
    - [GetSyncingRequest](#cosmos.base.tendermint.v1beta1.GetSyncingRequest)
    - [GetSyncingResponse](#cosmos.base.tendermint.v1beta1.GetSyncingResponse)
    - [GetValidatorSetByHeightRequest](#cosmos.base.tendermint.v1beta1.GetValidatorSetByHeightRequest)
    - [GetValidatorSetByHeightResponse](#cosmos.base.tendermint.v1beta1.GetValidatorSetByHeightResponse)
    - [Module](#cosmos.base.tendermint.v1beta1.Module)
    - [Validator](#cosmos.base.tendermint.v1beta1.Validator)
    - [VersionInfo](#cosmos.base.tendermint.v1beta1.VersionInfo)
  
    - [Service](#cosmos.base.tendermint.v1beta1.Service)
  
- [cosmos/capability/v1beta1/capability.proto](#cosmos/capability/v1beta1/capability.proto)
    - [Capability](#cosmos.capability.v1beta1.Capability)
    - [CapabilityOwners](#cosmos.capability.v1beta1.CapabilityOwners)
    - [Owner](#cosmos.capability.v1beta1.Owner)
  
- [cosmos/capability/v1beta1/genesis.proto](#cosmos/capability/v1beta1/genesis.proto)
    - [GenesisOwners](#cosmos.capability.v1beta1.GenesisOwners)
    - [GenesisState](#cosmos.capability.v1beta1.GenesisState)
  
- [cosmos/crisis/v1beta1/genesis.proto](#cosmos/crisis/v1beta1/genesis.proto)
    - [GenesisState](#cosmos.crisis.v1beta1.GenesisState)
  
- [cosmos/crisis/v1beta1/tx.proto](#cosmos/crisis/v1beta1/tx.proto)
    - [MsgVerifyInvariant](#cosmos.crisis.v1beta1.MsgVerifyInvariant)
    - [MsgVerifyInvariantResponse](#cosmos.crisis.v1beta1.MsgVerifyInvariantResponse)
  
    - [Msg](#cosmos.crisis.v1beta1.Msg)
  
- [cosmos/crypto/ed25519/keys.proto](#cosmos/crypto/ed25519/keys.proto)
    - [PrivKey](#cosmos.crypto.ed25519.PrivKey)
    - [PubKey](#cosmos.crypto.ed25519.PubKey)
  
- [cosmos/crypto/multisig/keys.proto](#cosmos/crypto/multisig/keys.proto)
    - [LegacyAminoPubKey](#cosmos.crypto.multisig.LegacyAminoPubKey)
  
- [cosmos/crypto/multisig/v1beta1/multisig.proto](#cosmos/crypto/multisig/v1beta1/multisig.proto)
    - [CompactBitArray](#cosmos.crypto.multisig.v1beta1.CompactBitArray)
    - [MultiSignature](#cosmos.crypto.multisig.v1beta1.MultiSignature)
  
- [cosmos/crypto/secp256k1/keys.proto](#cosmos/crypto/secp256k1/keys.proto)
    - [PrivKey](#cosmos.crypto.secp256k1.PrivKey)
    - [PubKey](#cosmos.crypto.secp256k1.PubKey)
  
- [cosmos/crypto/secp256r1/keys.proto](#cosmos/crypto/secp256r1/keys.proto)
    - [PrivKey](#cosmos.crypto.secp256r1.PrivKey)
    - [PubKey](#cosmos.crypto.secp256r1.PubKey)
  
- [cosmos/distribution/v1beta1/distribution.proto](#cosmos/distribution/v1beta1/distribution.proto)
    - [CommunityPoolSpendProposal](#cosmos.distribution.v1beta1.CommunityPoolSpendProposal)
    - [CommunityPoolSpendProposalWithDeposit](#cosmos.distribution.v1beta1.CommunityPoolSpendProposalWithDeposit)
    - [DelegationDelegatorReward](#cosmos.distribution.v1beta1.DelegationDelegatorReward)
    - [DelegatorStartingInfo](#cosmos.distribution.v1beta1.DelegatorStartingInfo)
    - [FeePool](#cosmos.distribution.v1beta1.FeePool)
    - [Params](#cosmos.distribution.v1beta1.Params)
    - [ValidatorAccumulatedCommission](#cosmos.distribution.v1beta1.ValidatorAccumulatedCommission)
    - [ValidatorCurrentRewards](#cosmos.distribution.v1beta1.ValidatorCurrentRewards)
    - [ValidatorHistoricalRewards](#cosmos.distribution.v1beta1.ValidatorHistoricalRewards)
    - [ValidatorOutstandingRewards](#cosmos.distribution.v1beta1.ValidatorOutstandingRewards)
    - [ValidatorSlashEvent](#cosmos.distribution.v1beta1.ValidatorSlashEvent)
    - [ValidatorSlashEvents](#cosmos.distribution.v1beta1.ValidatorSlashEvents)
  
- [cosmos/distribution/v1beta1/genesis.proto](#cosmos/distribution/v1beta1/genesis.proto)
    - [DelegatorStartingInfoRecord](#cosmos.distribution.v1beta1.DelegatorStartingInfoRecord)
    - [DelegatorWithdrawInfo](#cosmos.distribution.v1beta1.DelegatorWithdrawInfo)
    - [GenesisState](#cosmos.distribution.v1beta1.GenesisState)
    - [ValidatorAccumulatedCommissionRecord](#cosmos.distribution.v1beta1.ValidatorAccumulatedCommissionRecord)
    - [ValidatorCurrentRewardsRecord](#cosmos.distribution.v1beta1.ValidatorCurrentRewardsRecord)
    - [ValidatorHistoricalRewardsRecord](#cosmos.distribution.v1beta1.ValidatorHistoricalRewardsRecord)
    - [ValidatorOutstandingRewardsRecord](#cosmos.distribution.v1beta1.ValidatorOutstandingRewardsRecord)
    - [ValidatorSlashEventRecord](#cosmos.distribution.v1beta1.ValidatorSlashEventRecord)
  
- [cosmos/distribution/v1beta1/query.proto](#cosmos/distribution/v1beta1/query.proto)
    - [QueryCommunityPoolRequest](#cosmos.distribution.v1beta1.QueryCommunityPoolRequest)
    - [QueryCommunityPoolResponse](#cosmos.distribution.v1beta1.QueryCommunityPoolResponse)
    - [QueryDelegationRewardsRequest](#cosmos.distribution.v1beta1.QueryDelegationRewardsRequest)
    - [QueryDelegationRewardsResponse](#cosmos.distribution.v1beta1.QueryDelegationRewardsResponse)
    - [QueryDelegationTotalRewardsRequest](#cosmos.distribution.v1beta1.QueryDelegationTotalRewardsRequest)
    - [QueryDelegationTotalRewardsResponse](#cosmos.distribution.v1beta1.QueryDelegationTotalRewardsResponse)
    - [QueryDelegatorValidatorsRequest](#cosmos.distribution.v1beta1.QueryDelegatorValidatorsRequest)
    - [QueryDelegatorValidatorsResponse](#cosmos.distribution.v1beta1.QueryDelegatorValidatorsResponse)
    - [QueryDelegatorWithdrawAddressRequest](#cosmos.distribution.v1beta1.QueryDelegatorWithdrawAddressRequest)
    - [QueryDelegatorWithdrawAddressResponse](#cosmos.distribution.v1beta1.QueryDelegatorWithdrawAddressResponse)
    - [QueryParamsRequest](#cosmos.distribution.v1beta1.QueryParamsRequest)
    - [QueryParamsResponse](#cosmos.distribution.v1beta1.QueryParamsResponse)
    - [QueryValidatorCommissionRequest](#cosmos.distribution.v1beta1.QueryValidatorCommissionRequest)
    - [QueryValidatorCommissionResponse](#cosmos.distribution.v1beta1.QueryValidatorCommissionResponse)
    - [QueryValidatorOutstandingRewardsRequest](#cosmos.distribution.v1beta1.QueryValidatorOutstandingRewardsRequest)
    - [QueryValidatorOutstandingRewardsResponse](#cosmos.distribution.v1beta1.QueryValidatorOutstandingRewardsResponse)
    - [QueryValidatorSlashesRequest](#cosmos.distribution.v1beta1.QueryValidatorSlashesRequest)
    - [QueryValidatorSlashesResponse](#cosmos.distribution.v1beta1.QueryValidatorSlashesResponse)
  
    - [Query](#cosmos.distribution.v1beta1.Query)
  
- [cosmos/distribution/v1beta1/tx.proto](#cosmos/distribution/v1beta1/tx.proto)
    - [MsgFundCommunityPool](#cosmos.distribution.v1beta1.MsgFundCommunityPool)
    - [MsgFundCommunityPoolResponse](#cosmos.distribution.v1beta1.MsgFundCommunityPoolResponse)
    - [MsgSetWithdrawAddress](#cosmos.distribution.v1beta1.MsgSetWithdrawAddress)
    - [MsgSetWithdrawAddressResponse](#cosmos.distribution.v1beta1.MsgSetWithdrawAddressResponse)
    - [MsgWithdrawDelegatorReward](#cosmos.distribution.v1beta1.MsgWithdrawDelegatorReward)
    - [MsgWithdrawDelegatorRewardResponse](#cosmos.distribution.v1beta1.MsgWithdrawDelegatorRewardResponse)
    - [MsgWithdrawValidatorCommission](#cosmos.distribution.v1beta1.MsgWithdrawValidatorCommission)
    - [MsgWithdrawValidatorCommissionResponse](#cosmos.distribution.v1beta1.MsgWithdrawValidatorCommissionResponse)
  
    - [Msg](#cosmos.distribution.v1beta1.Msg)
  
- [cosmos/evidence/v1beta1/evidence.proto](#cosmos/evidence/v1beta1/evidence.proto)
    - [Equivocation](#cosmos.evidence.v1beta1.Equivocation)
  
- [cosmos/evidence/v1beta1/genesis.proto](#cosmos/evidence/v1beta1/genesis.proto)
    - [GenesisState](#cosmos.evidence.v1beta1.GenesisState)
  
- [cosmos/evidence/v1beta1/query.proto](#cosmos/evidence/v1beta1/query.proto)
    - [QueryAllEvidenceRequest](#cosmos.evidence.v1beta1.QueryAllEvidenceRequest)
    - [QueryAllEvidenceResponse](#cosmos.evidence.v1beta1.QueryAllEvidenceResponse)
    - [QueryEvidenceRequest](#cosmos.evidence.v1beta1.QueryEvidenceRequest)
    - [QueryEvidenceResponse](#cosmos.evidence.v1beta1.QueryEvidenceResponse)
  
    - [Query](#cosmos.evidence.v1beta1.Query)
  
- [cosmos/evidence/v1beta1/tx.proto](#cosmos/evidence/v1beta1/tx.proto)
    - [MsgSubmitEvidence](#cosmos.evidence.v1beta1.MsgSubmitEvidence)
    - [MsgSubmitEvidenceResponse](#cosmos.evidence.v1beta1.MsgSubmitEvidenceResponse)
  
    - [Msg](#cosmos.evidence.v1beta1.Msg)
  
- [cosmos/feegrant/v1beta1/feegrant.proto](#cosmos/feegrant/v1beta1/feegrant.proto)
    - [AllowedMsgAllowance](#cosmos.feegrant.v1beta1.AllowedMsgAllowance)
    - [BasicAllowance](#cosmos.feegrant.v1beta1.BasicAllowance)
    - [Grant](#cosmos.feegrant.v1beta1.Grant)
    - [PeriodicAllowance](#cosmos.feegrant.v1beta1.PeriodicAllowance)
  
- [cosmos/feegrant/v1beta1/genesis.proto](#cosmos/feegrant/v1beta1/genesis.proto)
    - [GenesisState](#cosmos.feegrant.v1beta1.GenesisState)
  
- [cosmos/feegrant/v1beta1/query.proto](#cosmos/feegrant/v1beta1/query.proto)
    - [QueryAllowanceRequest](#cosmos.feegrant.v1beta1.QueryAllowanceRequest)
    - [QueryAllowanceResponse](#cosmos.feegrant.v1beta1.QueryAllowanceResponse)
    - [QueryAllowancesRequest](#cosmos.feegrant.v1beta1.QueryAllowancesRequest)
    - [QueryAllowancesResponse](#cosmos.feegrant.v1beta1.QueryAllowancesResponse)
  
    - [Query](#cosmos.feegrant.v1beta1.Query)
  
- [cosmos/feegrant/v1beta1/tx.proto](#cosmos/feegrant/v1beta1/tx.proto)
    - [MsgGrantAllowance](#cosmos.feegrant.v1beta1.MsgGrantAllowance)
    - [MsgGrantAllowanceResponse](#cosmos.feegrant.v1beta1.MsgGrantAllowanceResponse)
    - [MsgRevokeAllowance](#cosmos.feegrant.v1beta1.MsgRevokeAllowance)
    - [MsgRevokeAllowanceResponse](#cosmos.feegrant.v1beta1.MsgRevokeAllowanceResponse)
  
    - [Msg](#cosmos.feegrant.v1beta1.Msg)
  
- [cosmos/genutil/v1beta1/genesis.proto](#cosmos/genutil/v1beta1/genesis.proto)
    - [GenesisState](#cosmos.genutil.v1beta1.GenesisState)
  
- [cosmos/gov/v1beta1/gov.proto](#cosmos/gov/v1beta1/gov.proto)
    - [Deposit](#cosmos.gov.v1beta1.Deposit)
    - [DepositParams](#cosmos.gov.v1beta1.DepositParams)
    - [Proposal](#cosmos.gov.v1beta1.Proposal)
    - [TallyParams](#cosmos.gov.v1beta1.TallyParams)
    - [TallyResult](#cosmos.gov.v1beta1.TallyResult)
    - [TextProposal](#cosmos.gov.v1beta1.TextProposal)
    - [Vote](#cosmos.gov.v1beta1.Vote)
    - [VotingParams](#cosmos.gov.v1beta1.VotingParams)
    - [WeightedVoteOption](#cosmos.gov.v1beta1.WeightedVoteOption)
  
    - [ProposalStatus](#cosmos.gov.v1beta1.ProposalStatus)
    - [VoteOption](#cosmos.gov.v1beta1.VoteOption)
  
- [cosmos/gov/v1beta1/genesis.proto](#cosmos/gov/v1beta1/genesis.proto)
    - [GenesisState](#cosmos.gov.v1beta1.GenesisState)
  
- [cosmos/gov/v1beta1/query.proto](#cosmos/gov/v1beta1/query.proto)
    - [QueryDepositRequest](#cosmos.gov.v1beta1.QueryDepositRequest)
    - [QueryDepositResponse](#cosmos.gov.v1beta1.QueryDepositResponse)
    - [QueryDepositsRequest](#cosmos.gov.v1beta1.QueryDepositsRequest)
    - [QueryDepositsResponse](#cosmos.gov.v1beta1.QueryDepositsResponse)
    - [QueryParamsRequest](#cosmos.gov.v1beta1.QueryParamsRequest)
    - [QueryParamsResponse](#cosmos.gov.v1beta1.QueryParamsResponse)
    - [QueryProposalRequest](#cosmos.gov.v1beta1.QueryProposalRequest)
    - [QueryProposalResponse](#cosmos.gov.v1beta1.QueryProposalResponse)
    - [QueryProposalsRequest](#cosmos.gov.v1beta1.QueryProposalsRequest)
    - [QueryProposalsResponse](#cosmos.gov.v1beta1.QueryProposalsResponse)
    - [QueryTallyResultRequest](#cosmos.gov.v1beta1.QueryTallyResultRequest)
    - [QueryTallyResultResponse](#cosmos.gov.v1beta1.QueryTallyResultResponse)
    - [QueryVoteRequest](#cosmos.gov.v1beta1.QueryVoteRequest)
    - [QueryVoteResponse](#cosmos.gov.v1beta1.QueryVoteResponse)
    - [QueryVotesRequest](#cosmos.gov.v1beta1.QueryVotesRequest)
    - [QueryVotesResponse](#cosmos.gov.v1beta1.QueryVotesResponse)
  
    - [Query](#cosmos.gov.v1beta1.Query)
  
- [cosmos/gov/v1beta1/tx.proto](#cosmos/gov/v1beta1/tx.proto)
    - [MsgDeposit](#cosmos.gov.v1beta1.MsgDeposit)
    - [MsgDepositResponse](#cosmos.gov.v1beta1.MsgDepositResponse)
    - [MsgSubmitProposal](#cosmos.gov.v1beta1.MsgSubmitProposal)
    - [MsgSubmitProposalResponse](#cosmos.gov.v1beta1.MsgSubmitProposalResponse)
    - [MsgVote](#cosmos.gov.v1beta1.MsgVote)
    - [MsgVoteResponse](#cosmos.gov.v1beta1.MsgVoteResponse)
    - [MsgVoteWeighted](#cosmos.gov.v1beta1.MsgVoteWeighted)
    - [MsgVoteWeightedResponse](#cosmos.gov.v1beta1.MsgVoteWeightedResponse)
  
    - [Msg](#cosmos.gov.v1beta1.Msg)
  
- [cosmos/mint/v1beta1/mint.proto](#cosmos/mint/v1beta1/mint.proto)
    - [Minter](#cosmos.mint.v1beta1.Minter)
    - [Params](#cosmos.mint.v1beta1.Params)
  
- [cosmos/mint/v1beta1/genesis.proto](#cosmos/mint/v1beta1/genesis.proto)
    - [GenesisState](#cosmos.mint.v1beta1.GenesisState)
  
- [cosmos/mint/v1beta1/query.proto](#cosmos/mint/v1beta1/query.proto)
    - [QueryAnnualProvisionsRequest](#cosmos.mint.v1beta1.QueryAnnualProvisionsRequest)
    - [QueryAnnualProvisionsResponse](#cosmos.mint.v1beta1.QueryAnnualProvisionsResponse)
    - [QueryInflationRequest](#cosmos.mint.v1beta1.QueryInflationRequest)
    - [QueryInflationResponse](#cosmos.mint.v1beta1.QueryInflationResponse)
    - [QueryParamsRequest](#cosmos.mint.v1beta1.QueryParamsRequest)
    - [QueryParamsResponse](#cosmos.mint.v1beta1.QueryParamsResponse)
  
    - [Query](#cosmos.mint.v1beta1.Query)
  
- [cosmos/params/v1beta1/params.proto](#cosmos/params/v1beta1/params.proto)
    - [ParamChange](#cosmos.params.v1beta1.ParamChange)
    - [ParameterChangeProposal](#cosmos.params.v1beta1.ParameterChangeProposal)
  
- [cosmos/params/v1beta1/query.proto](#cosmos/params/v1beta1/query.proto)
    - [QueryParamsRequest](#cosmos.params.v1beta1.QueryParamsRequest)
    - [QueryParamsResponse](#cosmos.params.v1beta1.QueryParamsResponse)
  
    - [Query](#cosmos.params.v1beta1.Query)
  
- [cosmos/slashing/v1beta1/slashing.proto](#cosmos/slashing/v1beta1/slashing.proto)
    - [Params](#cosmos.slashing.v1beta1.Params)
    - [ValidatorSigningInfo](#cosmos.slashing.v1beta1.ValidatorSigningInfo)
  
- [cosmos/slashing/v1beta1/genesis.proto](#cosmos/slashing/v1beta1/genesis.proto)
    - [GenesisState](#cosmos.slashing.v1beta1.GenesisState)
    - [MissedBlock](#cosmos.slashing.v1beta1.MissedBlock)
    - [SigningInfo](#cosmos.slashing.v1beta1.SigningInfo)
    - [ValidatorMissedBlocks](#cosmos.slashing.v1beta1.ValidatorMissedBlocks)
  
- [cosmos/slashing/v1beta1/query.proto](#cosmos/slashing/v1beta1/query.proto)
    - [QueryParamsRequest](#cosmos.slashing.v1beta1.QueryParamsRequest)
    - [QueryParamsResponse](#cosmos.slashing.v1beta1.QueryParamsResponse)
    - [QuerySigningInfoRequest](#cosmos.slashing.v1beta1.QuerySigningInfoRequest)
    - [QuerySigningInfoResponse](#cosmos.slashing.v1beta1.QuerySigningInfoResponse)
    - [QuerySigningInfosRequest](#cosmos.slashing.v1beta1.QuerySigningInfosRequest)
    - [QuerySigningInfosResponse](#cosmos.slashing.v1beta1.QuerySigningInfosResponse)
  
    - [Query](#cosmos.slashing.v1beta1.Query)
  
- [cosmos/slashing/v1beta1/tx.proto](#cosmos/slashing/v1beta1/tx.proto)
    - [MsgUnjail](#cosmos.slashing.v1beta1.MsgUnjail)
    - [MsgUnjailResponse](#cosmos.slashing.v1beta1.MsgUnjailResponse)
  
    - [Msg](#cosmos.slashing.v1beta1.Msg)
  
- [cosmos/staking/v1beta1/authz.proto](#cosmos/staking/v1beta1/authz.proto)
    - [StakeAuthorization](#cosmos.staking.v1beta1.StakeAuthorization)
    - [StakeAuthorization.Validators](#cosmos.staking.v1beta1.StakeAuthorization.Validators)
  
    - [AuthorizationType](#cosmos.staking.v1beta1.AuthorizationType)
  
- [cosmos/staking/v1beta1/staking.proto](#cosmos/staking/v1beta1/staking.proto)
    - [Commission](#cosmos.staking.v1beta1.Commission)
    - [CommissionRates](#cosmos.staking.v1beta1.CommissionRates)
    - [DVPair](#cosmos.staking.v1beta1.DVPair)
    - [DVPairs](#cosmos.staking.v1beta1.DVPairs)
    - [DVVTriplet](#cosmos.staking.v1beta1.DVVTriplet)
    - [DVVTriplets](#cosmos.staking.v1beta1.DVVTriplets)
    - [Delegation](#cosmos.staking.v1beta1.Delegation)
    - [DelegationResponse](#cosmos.staking.v1beta1.DelegationResponse)
    - [Description](#cosmos.staking.v1beta1.Description)
    - [HistoricalInfo](#cosmos.staking.v1beta1.HistoricalInfo)
    - [Params](#cosmos.staking.v1beta1.Params)
    - [Pool](#cosmos.staking.v1beta1.Pool)
    - [Redelegation](#cosmos.staking.v1beta1.Redelegation)
    - [RedelegationEntry](#cosmos.staking.v1beta1.RedelegationEntry)
    - [RedelegationEntryResponse](#cosmos.staking.v1beta1.RedelegationEntryResponse)
    - [RedelegationResponse](#cosmos.staking.v1beta1.RedelegationResponse)
    - [UnbondingDelegation](#cosmos.staking.v1beta1.UnbondingDelegation)
    - [UnbondingDelegationEntry](#cosmos.staking.v1beta1.UnbondingDelegationEntry)
    - [ValAddresses](#cosmos.staking.v1beta1.ValAddresses)
    - [Validator](#cosmos.staking.v1beta1.Validator)
  
    - [BondStatus](#cosmos.staking.v1beta1.BondStatus)
  
- [cosmos/staking/v1beta1/genesis.proto](#cosmos/staking/v1beta1/genesis.proto)
    - [GenesisState](#cosmos.staking.v1beta1.GenesisState)
    - [LastValidatorPower](#cosmos.staking.v1beta1.LastValidatorPower)
  
- [cosmos/staking/v1beta1/query.proto](#cosmos/staking/v1beta1/query.proto)
    - [QueryDelegationRequest](#cosmos.staking.v1beta1.QueryDelegationRequest)
    - [QueryDelegationResponse](#cosmos.staking.v1beta1.QueryDelegationResponse)
    - [QueryDelegatorDelegationsRequest](#cosmos.staking.v1beta1.QueryDelegatorDelegationsRequest)
    - [QueryDelegatorDelegationsResponse](#cosmos.staking.v1beta1.QueryDelegatorDelegationsResponse)
    - [QueryDelegatorUnbondingDelegationsRequest](#cosmos.staking.v1beta1.QueryDelegatorUnbondingDelegationsRequest)
    - [QueryDelegatorUnbondingDelegationsResponse](#cosmos.staking.v1beta1.QueryDelegatorUnbondingDelegationsResponse)
    - [QueryDelegatorValidatorRequest](#cosmos.staking.v1beta1.QueryDelegatorValidatorRequest)
    - [QueryDelegatorValidatorResponse](#cosmos.staking.v1beta1.QueryDelegatorValidatorResponse)
    - [QueryDelegatorValidatorsRequest](#cosmos.staking.v1beta1.QueryDelegatorValidatorsRequest)
    - [QueryDelegatorValidatorsResponse](#cosmos.staking.v1beta1.QueryDelegatorValidatorsResponse)
    - [QueryHistoricalInfoRequest](#cosmos.staking.v1beta1.QueryHistoricalInfoRequest)
    - [QueryHistoricalInfoResponse](#cosmos.staking.v1beta1.QueryHistoricalInfoResponse)
    - [QueryParamsRequest](#cosmos.staking.v1beta1.QueryParamsRequest)
    - [QueryParamsResponse](#cosmos.staking.v1beta1.QueryParamsResponse)
    - [QueryPoolRequest](#cosmos.staking.v1beta1.QueryPoolRequest)
    - [QueryPoolResponse](#cosmos.staking.v1beta1.QueryPoolResponse)
    - [QueryRedelegationsRequest](#cosmos.staking.v1beta1.QueryRedelegationsRequest)
    - [QueryRedelegationsResponse](#cosmos.staking.v1beta1.QueryRedelegationsResponse)
    - [QueryUnbondingDelegationRequest](#cosmos.staking.v1beta1.QueryUnbondingDelegationRequest)
    - [QueryUnbondingDelegationResponse](#cosmos.staking.v1beta1.QueryUnbondingDelegationResponse)
    - [QueryValidatorDelegationsRequest](#cosmos.staking.v1beta1.QueryValidatorDelegationsRequest)
    - [QueryValidatorDelegationsResponse](#cosmos.staking.v1beta1.QueryValidatorDelegationsResponse)
    - [QueryValidatorRequest](#cosmos.staking.v1beta1.QueryValidatorRequest)
    - [QueryValidatorResponse](#cosmos.staking.v1beta1.QueryValidatorResponse)
    - [QueryValidatorUnbondingDelegationsRequest](#cosmos.staking.v1beta1.QueryValidatorUnbondingDelegationsRequest)
    - [QueryValidatorUnbondingDelegationsResponse](#cosmos.staking.v1beta1.QueryValidatorUnbondingDelegationsResponse)
    - [QueryValidatorsRequest](#cosmos.staking.v1beta1.QueryValidatorsRequest)
    - [QueryValidatorsResponse](#cosmos.staking.v1beta1.QueryValidatorsResponse)
  
    - [Query](#cosmos.staking.v1beta1.Query)
  
- [cosmos/staking/v1beta1/tx.proto](#cosmos/staking/v1beta1/tx.proto)
    - [MsgBeginRedelegate](#cosmos.staking.v1beta1.MsgBeginRedelegate)
    - [MsgBeginRedelegateResponse](#cosmos.staking.v1beta1.MsgBeginRedelegateResponse)
    - [MsgCreateValidator](#cosmos.staking.v1beta1.MsgCreateValidator)
    - [MsgCreateValidatorResponse](#cosmos.staking.v1beta1.MsgCreateValidatorResponse)
    - [MsgDelegate](#cosmos.staking.v1beta1.MsgDelegate)
    - [MsgDelegateResponse](#cosmos.staking.v1beta1.MsgDelegateResponse)
    - [MsgEditValidator](#cosmos.staking.v1beta1.MsgEditValidator)
    - [MsgEditValidatorResponse](#cosmos.staking.v1beta1.MsgEditValidatorResponse)
    - [MsgUndelegate](#cosmos.staking.v1beta1.MsgUndelegate)
    - [MsgUndelegateResponse](#cosmos.staking.v1beta1.MsgUndelegateResponse)
  
    - [Msg](#cosmos.staking.v1beta1.Msg)
  
- [cosmos/tx/signing/v1beta1/signing.proto](#cosmos/tx/signing/v1beta1/signing.proto)
    - [SignatureDescriptor](#cosmos.tx.signing.v1beta1.SignatureDescriptor)
    - [SignatureDescriptor.Data](#cosmos.tx.signing.v1beta1.SignatureDescriptor.Data)
    - [SignatureDescriptor.Data.Multi](#cosmos.tx.signing.v1beta1.SignatureDescriptor.Data.Multi)
    - [SignatureDescriptor.Data.Single](#cosmos.tx.signing.v1beta1.SignatureDescriptor.Data.Single)
    - [SignatureDescriptors](#cosmos.tx.signing.v1beta1.SignatureDescriptors)
  
    - [SignMode](#cosmos.tx.signing.v1beta1.SignMode)
  
- [cosmos/tx/v1beta1/tx.proto](#cosmos/tx/v1beta1/tx.proto)
    - [AuthInfo](#cosmos.tx.v1beta1.AuthInfo)
    - [Fee](#cosmos.tx.v1beta1.Fee)
    - [ModeInfo](#cosmos.tx.v1beta1.ModeInfo)
    - [ModeInfo.Multi](#cosmos.tx.v1beta1.ModeInfo.Multi)
    - [ModeInfo.Single](#cosmos.tx.v1beta1.ModeInfo.Single)
    - [SignDoc](#cosmos.tx.v1beta1.SignDoc)
    - [SignerInfo](#cosmos.tx.v1beta1.SignerInfo)
    - [Tx](#cosmos.tx.v1beta1.Tx)
    - [TxBody](#cosmos.tx.v1beta1.TxBody)
    - [TxRaw](#cosmos.tx.v1beta1.TxRaw)
  
- [cosmos/tx/v1beta1/service.proto](#cosmos/tx/v1beta1/service.proto)
    - [BroadcastTxRequest](#cosmos.tx.v1beta1.BroadcastTxRequest)
    - [BroadcastTxResponse](#cosmos.tx.v1beta1.BroadcastTxResponse)
    - [GetTxRequest](#cosmos.tx.v1beta1.GetTxRequest)
    - [GetTxResponse](#cosmos.tx.v1beta1.GetTxResponse)
    - [GetTxsEventRequest](#cosmos.tx.v1beta1.GetTxsEventRequest)
    - [GetTxsEventResponse](#cosmos.tx.v1beta1.GetTxsEventResponse)
    - [SimulateRequest](#cosmos.tx.v1beta1.SimulateRequest)
    - [SimulateResponse](#cosmos.tx.v1beta1.SimulateResponse)
  
    - [BroadcastMode](#cosmos.tx.v1beta1.BroadcastMode)
    - [OrderBy](#cosmos.tx.v1beta1.OrderBy)
  
    - [Service](#cosmos.tx.v1beta1.Service)
  
- [cosmos/upgrade/v1beta1/upgrade.proto](#cosmos/upgrade/v1beta1/upgrade.proto)
    - [CancelSoftwareUpgradeProposal](#cosmos.upgrade.v1beta1.CancelSoftwareUpgradeProposal)
    - [ModuleVersion](#cosmos.upgrade.v1beta1.ModuleVersion)
    - [Plan](#cosmos.upgrade.v1beta1.Plan)
    - [SoftwareUpgradeProposal](#cosmos.upgrade.v1beta1.SoftwareUpgradeProposal)
  
- [cosmos/upgrade/v1beta1/query.proto](#cosmos/upgrade/v1beta1/query.proto)
    - [QueryAppliedPlanRequest](#cosmos.upgrade.v1beta1.QueryAppliedPlanRequest)
    - [QueryAppliedPlanResponse](#cosmos.upgrade.v1beta1.QueryAppliedPlanResponse)
    - [QueryCurrentPlanRequest](#cosmos.upgrade.v1beta1.QueryCurrentPlanRequest)
    - [QueryCurrentPlanResponse](#cosmos.upgrade.v1beta1.QueryCurrentPlanResponse)
    - [QueryModuleVersionsRequest](#cosmos.upgrade.v1beta1.QueryModuleVersionsRequest)
    - [QueryModuleVersionsResponse](#cosmos.upgrade.v1beta1.QueryModuleVersionsResponse)
    - [QueryUpgradedConsensusStateRequest](#cosmos.upgrade.v1beta1.QueryUpgradedConsensusStateRequest)
    - [QueryUpgradedConsensusStateResponse](#cosmos.upgrade.v1beta1.QueryUpgradedConsensusStateResponse)
  
    - [Query](#cosmos.upgrade.v1beta1.Query)
  
- [cosmos/vesting/v1beta1/vesting.proto](#cosmos/vesting/v1beta1/vesting.proto)
    - [BaseVestingAccount](#cosmos.vesting.v1beta1.BaseVestingAccount)
    - [ContinuousVestingAccount](#cosmos.vesting.v1beta1.ContinuousVestingAccount)
    - [DelayedVestingAccount](#cosmos.vesting.v1beta1.DelayedVestingAccount)
    - [Period](#cosmos.vesting.v1beta1.Period)
    - [PeriodicVestingAccount](#cosmos.vesting.v1beta1.PeriodicVestingAccount)
    - [PermanentLockedAccount](#cosmos.vesting.v1beta1.PermanentLockedAccount)
  
- [cosmos/vesting/v1beta1/tx.proto](#cosmos/vesting/v1beta1/tx.proto)
    - [MsgCreatePeriodicVestingAccount](#cosmos.vesting.v1beta1.MsgCreatePeriodicVestingAccount)
    - [MsgCreateVestingAccount](#cosmos.vesting.v1beta1.MsgCreateVestingAccount)
    - [MsgCreateVestingAccountResponse](#cosmos.vesting.v1beta1.MsgCreateVestingAccountResponse)
  
    - [Msg](#cosmos.vesting.v1beta1.Msg)
  
- [Scalar Value Types](#scalar-value-types)



<a name="cosmos/auth/v1beta1/auth.proto"></a>
<p align="right"><a href="#top">Top</a></p>

## cosmos/auth/v1beta1/auth.proto



<a name="cosmos.auth.v1beta1.BaseAccount"></a>

### BaseAccount
BaseAccount defines a base account type. It contains all the necessary fields
for basic account functionality. Any custom account type should extend this
type for additional functionality (e.g. vesting).


| Field | Type | Label | Description |
| ----- | ---- | ----- | ----------- |
| `address` | [string](#string) |  |  |
| `pub_key` | [google.protobuf.Any](#google.protobuf.Any) |  |  |
| `account_number` | [uint64](#uint64) |  |  |
| `sequence` | [uint64](#uint64) |  |  |






<a name="cosmos.auth.v1beta1.ModuleAccount"></a>

### ModuleAccount
ModuleAccount defines an account for modules that holds coins on a pool.


| Field | Type | Label | Description |
| ----- | ---- | ----- | ----------- |
| `base_account` | [BaseAccount](#cosmos.auth.v1beta1.BaseAccount) |  |  |
| `name` | [string](#string) |  |  |
| `permissions` | [string](#string) | repeated |  |






<a name="cosmos.auth.v1beta1.Params"></a>

### Params
Params defines the parameters for the auth module.


| Field | Type | Label | Description |
| ----- | ---- | ----- | ----------- |
| `max_memo_characters` | [uint64](#uint64) |  |  |
| `tx_sig_limit` | [uint64](#uint64) |  |  |
| `tx_size_cost_per_byte` | [uint64](#uint64) |  |  |
| `sig_verify_cost_ed25519` | [uint64](#uint64) |  |  |
| `sig_verify_cost_secp256k1` | [uint64](#uint64) |  |  |





 <!-- end messages -->

 <!-- end enums -->

 <!-- end HasExtensions -->

 <!-- end services -->



<a name="cosmos/auth/v1beta1/genesis.proto"></a>
<p align="right"><a href="#top">Top</a></p>

## cosmos/auth/v1beta1/genesis.proto



<a name="cosmos.auth.v1beta1.GenesisState"></a>

### GenesisState
GenesisState defines the auth module's genesis state.


| Field | Type | Label | Description |
| ----- | ---- | ----- | ----------- |
| `params` | [Params](#cosmos.auth.v1beta1.Params) |  | params defines all the paramaters of the module. |
| `accounts` | [google.protobuf.Any](#google.protobuf.Any) | repeated | accounts are the accounts present at genesis. |





 <!-- end messages -->

 <!-- end enums -->

 <!-- end HasExtensions -->

 <!-- end services -->



<a name="cosmos/base/query/v1beta1/pagination.proto"></a>
<p align="right"><a href="#top">Top</a></p>

## cosmos/base/query/v1beta1/pagination.proto



<a name="cosmos.base.query.v1beta1.PageRequest"></a>

### PageRequest
PageRequest is to be embedded in gRPC request messages for efficient
pagination. Ex:

 message SomeRequest {
         Foo some_parameter = 1;
         PageRequest pagination = 2;
 }


| Field | Type | Label | Description |
| ----- | ---- | ----- | ----------- |
| `key` | [bytes](#bytes) |  | key is a value returned in PageResponse.next_key to begin querying the next page most efficiently. Only one of offset or key should be set. |
| `offset` | [uint64](#uint64) |  | offset is a numeric offset that can be used when key is unavailable. It is less efficient than using key. Only one of offset or key should be set. |
| `limit` | [uint64](#uint64) |  | limit is the total number of results to be returned in the result page. If left empty it will default to a value to be set by each app. |
| `count_total` | [bool](#bool) |  | count_total is set to true to indicate that the result set should include a count of the total number of items available for pagination in UIs. count_total is only respected when offset is used. It is ignored when key is set. |
| `reverse` | [bool](#bool) |  | reverse is set to true if results are to be returned in the descending order. |






<a name="cosmos.base.query.v1beta1.PageResponse"></a>

### PageResponse
PageResponse is to be embedded in gRPC response messages where the
corresponding request message has used PageRequest.

 message SomeResponse {
         repeated Bar results = 1;
         PageResponse page = 2;
 }


| Field | Type | Label | Description |
| ----- | ---- | ----- | ----------- |
| `next_key` | [bytes](#bytes) |  | next_key is the key to be passed to PageRequest.key to query the next page most efficiently |
| `total` | [uint64](#uint64) |  | total is total number of results available if PageRequest.count_total was set, its value is undefined otherwise |





 <!-- end messages -->

 <!-- end enums -->

 <!-- end HasExtensions -->

 <!-- end services -->



<a name="cosmos/auth/v1beta1/query.proto"></a>
<p align="right"><a href="#top">Top</a></p>

## cosmos/auth/v1beta1/query.proto



<a name="cosmos.auth.v1beta1.QueryAccountRequest"></a>

### QueryAccountRequest
QueryAccountRequest is the request type for the Query/Account RPC method.


| Field | Type | Label | Description |
| ----- | ---- | ----- | ----------- |
| `address` | [string](#string) |  | address defines the address to query for. |






<a name="cosmos.auth.v1beta1.QueryAccountResponse"></a>

### QueryAccountResponse
QueryAccountResponse is the response type for the Query/Account RPC method.


| Field | Type | Label | Description |
| ----- | ---- | ----- | ----------- |
| `account` | [google.protobuf.Any](#google.protobuf.Any) |  | account defines the account of the corresponding address. |






<a name="cosmos.auth.v1beta1.QueryAccountsRequest"></a>

### QueryAccountsRequest
QueryAccountsRequest is the request type for the Query/Accounts RPC method.


| Field | Type | Label | Description |
| ----- | ---- | ----- | ----------- |
| `pagination` | [cosmos.base.query.v1beta1.PageRequest](#cosmos.base.query.v1beta1.PageRequest) |  | pagination defines an optional pagination for the request. |






<a name="cosmos.auth.v1beta1.QueryAccountsResponse"></a>

### QueryAccountsResponse
QueryAccountsResponse is the response type for the Query/Accounts RPC method.


| Field | Type | Label | Description |
| ----- | ---- | ----- | ----------- |
| `accounts` | [google.protobuf.Any](#google.protobuf.Any) | repeated | accounts are the existing accounts |
| `pagination` | [cosmos.base.query.v1beta1.PageResponse](#cosmos.base.query.v1beta1.PageResponse) |  | pagination defines the pagination in the response. |






<a name="cosmos.auth.v1beta1.QueryParamsRequest"></a>

### QueryParamsRequest
QueryParamsRequest is the request type for the Query/Params RPC method.






<a name="cosmos.auth.v1beta1.QueryParamsResponse"></a>

### QueryParamsResponse
QueryParamsResponse is the response type for the Query/Params RPC method.


| Field | Type | Label | Description |
| ----- | ---- | ----- | ----------- |
| `params` | [Params](#cosmos.auth.v1beta1.Params) |  | params defines the parameters of the module. |





 <!-- end messages -->

 <!-- end enums -->

 <!-- end HasExtensions -->


<a name="cosmos.auth.v1beta1.Query"></a>

### Query
Query defines the gRPC querier service.

| Method Name | Request Type | Response Type | Description | HTTP Verb | Endpoint |
| ----------- | ------------ | ------------- | ------------| ------- | -------- |
| `Accounts` | [QueryAccountsRequest](#cosmos.auth.v1beta1.QueryAccountsRequest) | [QueryAccountsResponse](#cosmos.auth.v1beta1.QueryAccountsResponse) | Accounts returns all the existing accounts | GET|/cosmos/auth/v1beta1/accounts|
| `Account` | [QueryAccountRequest](#cosmos.auth.v1beta1.QueryAccountRequest) | [QueryAccountResponse](#cosmos.auth.v1beta1.QueryAccountResponse) | Account returns account details based on address. | GET|/cosmos/auth/v1beta1/accounts/{address}|
| `Params` | [QueryParamsRequest](#cosmos.auth.v1beta1.QueryParamsRequest) | [QueryParamsResponse](#cosmos.auth.v1beta1.QueryParamsResponse) | Params queries all parameters. | GET|/cosmos/auth/v1beta1/params|

 <!-- end services -->



<a name="cosmos/authz/v1beta1/authz.proto"></a>
<p align="right"><a href="#top">Top</a></p>

## cosmos/authz/v1beta1/authz.proto



<a name="cosmos.authz.v1beta1.GenericAuthorization"></a>

### GenericAuthorization
GenericAuthorization gives the grantee unrestricted permissions to execute
the provided method on behalf of the granter's account.


| Field | Type | Label | Description |
| ----- | ---- | ----- | ----------- |
| `msg` | [string](#string) |  | Msg, identified by it's type URL, to grant unrestricted permissions to execute |






<a name="cosmos.authz.v1beta1.Grant"></a>

### Grant
Grant gives permissions to execute
the provide method with expiration time.


| Field | Type | Label | Description |
| ----- | ---- | ----- | ----------- |
| `authorization` | [google.protobuf.Any](#google.protobuf.Any) |  |  |
| `expiration` | [google.protobuf.Timestamp](#google.protobuf.Timestamp) |  |  |





 <!-- end messages -->

 <!-- end enums -->

 <!-- end HasExtensions -->

 <!-- end services -->



<a name="cosmos/authz/v1beta1/event.proto"></a>
<p align="right"><a href="#top">Top</a></p>

## cosmos/authz/v1beta1/event.proto



<a name="cosmos.authz.v1beta1.EventGrant"></a>

### EventGrant
EventGrant is emitted on Msg/Grant


| Field | Type | Label | Description |
| ----- | ---- | ----- | ----------- |
| `msg_type_url` | [string](#string) |  | Msg type URL for which an autorization is granted |
| `granter` | [string](#string) |  | Granter account address |
| `grantee` | [string](#string) |  | Grantee account address |






<a name="cosmos.authz.v1beta1.EventRevoke"></a>

### EventRevoke
EventRevoke is emitted on Msg/Revoke


| Field | Type | Label | Description |
| ----- | ---- | ----- | ----------- |
| `msg_type_url` | [string](#string) |  | Msg type URL for which an autorization is revoked |
| `granter` | [string](#string) |  | Granter account address |
| `grantee` | [string](#string) |  | Grantee account address |





 <!-- end messages -->

 <!-- end enums -->

 <!-- end HasExtensions -->

 <!-- end services -->



<a name="cosmos/authz/v1beta1/genesis.proto"></a>
<p align="right"><a href="#top">Top</a></p>

## cosmos/authz/v1beta1/genesis.proto



<a name="cosmos.authz.v1beta1.GenesisState"></a>

### GenesisState
GenesisState defines the authz module's genesis state.


| Field | Type | Label | Description |
| ----- | ---- | ----- | ----------- |
| `authorization` | [GrantAuthorization](#cosmos.authz.v1beta1.GrantAuthorization) | repeated |  |






<a name="cosmos.authz.v1beta1.GrantAuthorization"></a>

### GrantAuthorization
GrantAuthorization defines the GenesisState/GrantAuthorization type.


| Field | Type | Label | Description |
| ----- | ---- | ----- | ----------- |
| `granter` | [string](#string) |  |  |
| `grantee` | [string](#string) |  |  |
| `authorization` | [google.protobuf.Any](#google.protobuf.Any) |  |  |
| `expiration` | [google.protobuf.Timestamp](#google.protobuf.Timestamp) |  |  |





 <!-- end messages -->

 <!-- end enums -->

 <!-- end HasExtensions -->

 <!-- end services -->



<a name="cosmos/authz/v1beta1/query.proto"></a>
<p align="right"><a href="#top">Top</a></p>

## cosmos/authz/v1beta1/query.proto



<a name="cosmos.authz.v1beta1.QueryGrantsRequest"></a>

### QueryGrantsRequest
QueryGrantsRequest is the request type for the Query/Grants RPC method.


| Field | Type | Label | Description |
| ----- | ---- | ----- | ----------- |
| `granter` | [string](#string) |  |  |
| `grantee` | [string](#string) |  |  |
| `msg_type_url` | [string](#string) |  | Optional, msg_type_url, when set, will query only grants matching given msg type. |
| `pagination` | [cosmos.base.query.v1beta1.PageRequest](#cosmos.base.query.v1beta1.PageRequest) |  | pagination defines an pagination for the request. |






<a name="cosmos.authz.v1beta1.QueryGrantsResponse"></a>

### QueryGrantsResponse
QueryGrantsResponse is the response type for the Query/Authorizations RPC method.


| Field | Type | Label | Description |
| ----- | ---- | ----- | ----------- |
| `grants` | [Grant](#cosmos.authz.v1beta1.Grant) | repeated | authorizations is a list of grants granted for grantee by granter. |
| `pagination` | [cosmos.base.query.v1beta1.PageResponse](#cosmos.base.query.v1beta1.PageResponse) |  | pagination defines an pagination for the response. |





 <!-- end messages -->

 <!-- end enums -->

 <!-- end HasExtensions -->


<a name="cosmos.authz.v1beta1.Query"></a>

### Query
Query defines the gRPC querier service.

| Method Name | Request Type | Response Type | Description | HTTP Verb | Endpoint |
| ----------- | ------------ | ------------- | ------------| ------- | -------- |
| `Grants` | [QueryGrantsRequest](#cosmos.authz.v1beta1.QueryGrantsRequest) | [QueryGrantsResponse](#cosmos.authz.v1beta1.QueryGrantsResponse) | Returns list of `Authorization`, granted to the grantee by the granter. | GET|/cosmos/authz/v1beta1/grants|

 <!-- end services -->



<a name="cosmos/base/abci/v1beta1/abci.proto"></a>
<p align="right"><a href="#top">Top</a></p>

## cosmos/base/abci/v1beta1/abci.proto



<a name="cosmos.base.abci.v1beta1.ABCIMessageLog"></a>

### ABCIMessageLog
ABCIMessageLog defines a structure containing an indexed tx ABCI message log.


| Field | Type | Label | Description |
| ----- | ---- | ----- | ----------- |
| `msg_index` | [uint32](#uint32) |  |  |
| `log` | [string](#string) |  |  |
| `events` | [StringEvent](#cosmos.base.abci.v1beta1.StringEvent) | repeated | Events contains a slice of Event objects that were emitted during some execution. |






<a name="cosmos.base.abci.v1beta1.Attribute"></a>

### Attribute
Attribute defines an attribute wrapper where the key and value are
strings instead of raw bytes.


| Field | Type | Label | Description |
| ----- | ---- | ----- | ----------- |
| `key` | [string](#string) |  |  |
| `value` | [string](#string) |  |  |






<a name="cosmos.base.abci.v1beta1.GasInfo"></a>

### GasInfo
GasInfo defines tx execution gas context.


| Field | Type | Label | Description |
| ----- | ---- | ----- | ----------- |
| `gas_wanted` | [uint64](#uint64) |  | GasWanted is the maximum units of work we allow this tx to perform. |
| `gas_used` | [uint64](#uint64) |  | GasUsed is the amount of gas actually consumed. |






<a name="cosmos.base.abci.v1beta1.MsgData"></a>

### MsgData
MsgData defines the data returned in a Result object during message
execution.


| Field | Type | Label | Description |
| ----- | ---- | ----- | ----------- |
| `msg_type` | [string](#string) |  |  |
| `data` | [bytes](#bytes) |  |  |






<a name="cosmos.base.abci.v1beta1.Result"></a>

### Result
Result is the union of ResponseFormat and ResponseCheckTx.


| Field | Type | Label | Description |
| ----- | ---- | ----- | ----------- |
| `data` | [bytes](#bytes) |  | Data is any data returned from message or handler execution. It MUST be length prefixed in order to separate data from multiple message executions. |
| `log` | [string](#string) |  | Log contains the log information from message or handler execution. |
| `events` | [tendermint.abci.Event](#tendermint.abci.Event) | repeated | Events contains a slice of Event objects that were emitted during message or handler execution. |






<a name="cosmos.base.abci.v1beta1.SearchTxsResult"></a>

### SearchTxsResult
SearchTxsResult defines a structure for querying txs pageable


| Field | Type | Label | Description |
| ----- | ---- | ----- | ----------- |
| `total_count` | [uint64](#uint64) |  | Count of all txs |
| `count` | [uint64](#uint64) |  | Count of txs in current page |
| `page_number` | [uint64](#uint64) |  | Index of current page, start from 1 |
| `page_total` | [uint64](#uint64) |  | Count of total pages |
| `limit` | [uint64](#uint64) |  | Max count txs per page |
| `txs` | [TxResponse](#cosmos.base.abci.v1beta1.TxResponse) | repeated | List of txs in current page |






<a name="cosmos.base.abci.v1beta1.SimulationResponse"></a>

### SimulationResponse
SimulationResponse defines the response generated when a transaction is
successfully simulated.


| Field | Type | Label | Description |
| ----- | ---- | ----- | ----------- |
| `gas_info` | [GasInfo](#cosmos.base.abci.v1beta1.GasInfo) |  |  |
| `result` | [Result](#cosmos.base.abci.v1beta1.Result) |  |  |






<a name="cosmos.base.abci.v1beta1.StringEvent"></a>

### StringEvent
StringEvent defines en Event object wrapper where all the attributes
contain key/value pairs that are strings instead of raw bytes.


| Field | Type | Label | Description |
| ----- | ---- | ----- | ----------- |
| `type` | [string](#string) |  |  |
| `attributes` | [Attribute](#cosmos.base.abci.v1beta1.Attribute) | repeated |  |






<a name="cosmos.base.abci.v1beta1.TxMsgData"></a>

### TxMsgData
TxMsgData defines a list of MsgData. A transaction will have a MsgData object
for each message.


| Field | Type | Label | Description |
| ----- | ---- | ----- | ----------- |
| `data` | [MsgData](#cosmos.base.abci.v1beta1.MsgData) | repeated |  |






<a name="cosmos.base.abci.v1beta1.TxResponse"></a>

### TxResponse
TxResponse defines a structure containing relevant tx data and metadata. The
tags are stringified and the log is JSON decoded.


| Field | Type | Label | Description |
| ----- | ---- | ----- | ----------- |
| `height` | [int64](#int64) |  | The block height |
| `txhash` | [string](#string) |  | The transaction hash. |
| `codespace` | [string](#string) |  | Namespace for the Code |
| `code` | [uint32](#uint32) |  | Response code. |
| `data` | [string](#string) |  | Result bytes, if any. |
| `raw_log` | [string](#string) |  | The output of the application's logger (raw string). May be non-deterministic. |
| `logs` | [ABCIMessageLog](#cosmos.base.abci.v1beta1.ABCIMessageLog) | repeated | The output of the application's logger (typed). May be non-deterministic. |
| `info` | [string](#string) |  | Additional information. May be non-deterministic. |
| `gas_wanted` | [int64](#int64) |  | Amount of gas requested for transaction. |
| `gas_used` | [int64](#int64) |  | Amount of gas consumed by transaction. |
| `tx` | [google.protobuf.Any](#google.protobuf.Any) |  | The request transaction bytes. |
| `timestamp` | [string](#string) |  | Time of the previous block. For heights > 1, it's the weighted median of the timestamps of the valid votes in the block.LastCommit. For height == 1, it's genesis time. |





 <!-- end messages -->

 <!-- end enums -->

 <!-- end HasExtensions -->

 <!-- end services -->



<a name="cosmos/authz/v1beta1/tx.proto"></a>
<p align="right"><a href="#top">Top</a></p>

## cosmos/authz/v1beta1/tx.proto



<a name="cosmos.authz.v1beta1.MsgExec"></a>

### MsgExec
MsgExec attempts to execute the provided messages using
authorizations granted to the grantee. Each message should have only
one signer corresponding to the granter of the authorization.


| Field | Type | Label | Description |
| ----- | ---- | ----- | ----------- |
| `grantee` | [string](#string) |  |  |
| `msgs` | [google.protobuf.Any](#google.protobuf.Any) | repeated | Authorization Msg requests to execute. Each msg must implement Authorization interface The x/authz will try to find a grant matching (msg.signers[0], grantee, MsgTypeURL(msg)) triple and validate it. |






<a name="cosmos.authz.v1beta1.MsgExecResponse"></a>

### MsgExecResponse
MsgExecResponse defines the Msg/MsgExecResponse response type.


| Field | Type | Label | Description |
| ----- | ---- | ----- | ----------- |
| `results` | [bytes](#bytes) | repeated |  |






<a name="cosmos.authz.v1beta1.MsgGrant"></a>

### MsgGrant
MsgGrant is a request type for Grant method. It declares authorization to the grantee
on behalf of the granter with the provided expiration time.


| Field | Type | Label | Description |
| ----- | ---- | ----- | ----------- |
| `granter` | [string](#string) |  |  |
| `grantee` | [string](#string) |  |  |
| `grant` | [Grant](#cosmos.authz.v1beta1.Grant) |  |  |






<a name="cosmos.authz.v1beta1.MsgGrantResponse"></a>

### MsgGrantResponse
MsgGrantResponse defines the Msg/MsgGrant response type.






<a name="cosmos.authz.v1beta1.MsgRevoke"></a>

### MsgRevoke
MsgRevoke revokes any authorization with the provided sdk.Msg type on the
granter's account with that has been granted to the grantee.


| Field | Type | Label | Description |
| ----- | ---- | ----- | ----------- |
| `granter` | [string](#string) |  |  |
| `grantee` | [string](#string) |  |  |
| `msg_type_url` | [string](#string) |  |  |






<a name="cosmos.authz.v1beta1.MsgRevokeResponse"></a>

### MsgRevokeResponse
MsgRevokeResponse defines the Msg/MsgRevokeResponse response type.





 <!-- end messages -->

 <!-- end enums -->

 <!-- end HasExtensions -->


<a name="cosmos.authz.v1beta1.Msg"></a>

### Msg
Msg defines the authz Msg service.

| Method Name | Request Type | Response Type | Description | HTTP Verb | Endpoint |
| ----------- | ------------ | ------------- | ------------| ------- | -------- |
| `Grant` | [MsgGrant](#cosmos.authz.v1beta1.MsgGrant) | [MsgGrantResponse](#cosmos.authz.v1beta1.MsgGrantResponse) | Grant grants the provided authorization to the grantee on the granter's account with the provided expiration time. If there is already a grant for the given (granter, grantee, Authorization) triple, then the grant will be overwritten. | |
| `Exec` | [MsgExec](#cosmos.authz.v1beta1.MsgExec) | [MsgExecResponse](#cosmos.authz.v1beta1.MsgExecResponse) | Exec attempts to execute the provided messages using authorizations granted to the grantee. Each message should have only one signer corresponding to the granter of the authorization. | |
| `Revoke` | [MsgRevoke](#cosmos.authz.v1beta1.MsgRevoke) | [MsgRevokeResponse](#cosmos.authz.v1beta1.MsgRevokeResponse) | Revoke revokes any authorization corresponding to the provided method name on the granter's account that has been granted to the grantee. | |

 <!-- end services -->



<a name="cosmos/base/v1beta1/coin.proto"></a>
<p align="right"><a href="#top">Top</a></p>

## cosmos/base/v1beta1/coin.proto



<a name="cosmos.base.v1beta1.Coin"></a>

### Coin
Coin defines a token with a denomination and an amount.

NOTE: The amount field is an Int which implements the custom method
signatures required by gogoproto.


| Field | Type | Label | Description |
| ----- | ---- | ----- | ----------- |
| `denom` | [string](#string) |  |  |
| `amount` | [string](#string) |  |  |






<a name="cosmos.base.v1beta1.DecCoin"></a>

### DecCoin
DecCoin defines a token with a denomination and a decimal amount.

NOTE: The amount field is an Dec which implements the custom method
signatures required by gogoproto.


| Field | Type | Label | Description |
| ----- | ---- | ----- | ----------- |
| `denom` | [string](#string) |  |  |
| `amount` | [string](#string) |  |  |






<a name="cosmos.base.v1beta1.DecProto"></a>

### DecProto
DecProto defines a Protobuf wrapper around a Dec object.


| Field | Type | Label | Description |
| ----- | ---- | ----- | ----------- |
| `dec` | [string](#string) |  |  |






<a name="cosmos.base.v1beta1.IntProto"></a>

### IntProto
IntProto defines a Protobuf wrapper around an Int object.


| Field | Type | Label | Description |
| ----- | ---- | ----- | ----------- |
| `int` | [string](#string) |  |  |





 <!-- end messages -->

 <!-- end enums -->

 <!-- end HasExtensions -->

 <!-- end services -->



<a name="cosmos/bank/v1beta1/authz.proto"></a>
<p align="right"><a href="#top">Top</a></p>

## cosmos/bank/v1beta1/authz.proto



<a name="cosmos.bank.v1beta1.SendAuthorization"></a>

### SendAuthorization
SendAuthorization allows the grantee to spend up to spend_limit coins from
the granter's account.


| Field | Type | Label | Description |
| ----- | ---- | ----- | ----------- |
| `spend_limit` | [cosmos.base.v1beta1.Coin](#cosmos.base.v1beta1.Coin) | repeated |  |





 <!-- end messages -->

 <!-- end enums -->

 <!-- end HasExtensions -->

 <!-- end services -->



<a name="cosmos/bank/v1beta1/bank.proto"></a>
<p align="right"><a href="#top">Top</a></p>

## cosmos/bank/v1beta1/bank.proto



<a name="cosmos.bank.v1beta1.DenomUnit"></a>

### DenomUnit
DenomUnit represents a struct that describes a given
denomination unit of the basic token.


| Field | Type | Label | Description |
| ----- | ---- | ----- | ----------- |
| `denom` | [string](#string) |  | denom represents the string name of the given denom unit (e.g uatom). |
| `exponent` | [uint32](#uint32) |  | exponent represents power of 10 exponent that one must raise the base_denom to in order to equal the given DenomUnit's denom 1 denom = 1^exponent base_denom (e.g. with a base_denom of uatom, one can create a DenomUnit of 'atom' with exponent = 6, thus: 1 atom = 10^6 uatom). |
| `aliases` | [string](#string) | repeated | aliases is a list of string aliases for the given denom |






<a name="cosmos.bank.v1beta1.Input"></a>

### Input
Input models transaction input.


| Field | Type | Label | Description |
| ----- | ---- | ----- | ----------- |
| `address` | [string](#string) |  |  |
| `coins` | [cosmos.base.v1beta1.Coin](#cosmos.base.v1beta1.Coin) | repeated |  |






<a name="cosmos.bank.v1beta1.Metadata"></a>

### Metadata
Metadata represents a struct that describes
a basic token.


| Field | Type | Label | Description |
| ----- | ---- | ----- | ----------- |
| `description` | [string](#string) |  |  |
| `denom_units` | [DenomUnit](#cosmos.bank.v1beta1.DenomUnit) | repeated | denom_units represents the list of DenomUnit's for a given coin |
| `base` | [string](#string) |  | base represents the base denom (should be the DenomUnit with exponent = 0). |
| `display` | [string](#string) |  | display indicates the suggested denom that should be displayed in clients. |
| `name` | [string](#string) |  | name defines the name of the token (eg: Cosmos Atom) |
| `symbol` | [string](#string) |  | symbol is the token symbol usually shown on exchanges (eg: ATOM). This can be the same as the display. |






<a name="cosmos.bank.v1beta1.Output"></a>

### Output
Output models transaction outputs.


| Field | Type | Label | Description |
| ----- | ---- | ----- | ----------- |
| `address` | [string](#string) |  |  |
| `coins` | [cosmos.base.v1beta1.Coin](#cosmos.base.v1beta1.Coin) | repeated |  |






<a name="cosmos.bank.v1beta1.Params"></a>

### Params
Params defines the parameters for the bank module.


| Field | Type | Label | Description |
| ----- | ---- | ----- | ----------- |
| `send_enabled` | [SendEnabled](#cosmos.bank.v1beta1.SendEnabled) | repeated |  |
| `default_send_enabled` | [bool](#bool) |  |  |






<a name="cosmos.bank.v1beta1.SendEnabled"></a>

### SendEnabled
SendEnabled maps coin denom to a send_enabled status (whether a denom is
sendable).


| Field | Type | Label | Description |
| ----- | ---- | ----- | ----------- |
| `denom` | [string](#string) |  |  |
| `enabled` | [bool](#bool) |  |  |






<a name="cosmos.bank.v1beta1.Supply"></a>

### Supply
Supply represents a struct that passively keeps track of the total supply
amounts in the network.
This message is deprecated now that supply is indexed by denom.


| Field | Type | Label | Description |
| ----- | ---- | ----- | ----------- |
| `total` | [cosmos.base.v1beta1.Coin](#cosmos.base.v1beta1.Coin) | repeated |  |





 <!-- end messages -->

 <!-- end enums -->

 <!-- end HasExtensions -->

 <!-- end services -->



<a name="cosmos/bank/v1beta1/genesis.proto"></a>
<p align="right"><a href="#top">Top</a></p>

## cosmos/bank/v1beta1/genesis.proto



<a name="cosmos.bank.v1beta1.Balance"></a>

### Balance
Balance defines an account address and balance pair used in the bank module's
genesis state.


| Field | Type | Label | Description |
| ----- | ---- | ----- | ----------- |
| `address` | [string](#string) |  | address is the address of the balance holder. |
| `coins` | [cosmos.base.v1beta1.Coin](#cosmos.base.v1beta1.Coin) | repeated | coins defines the different coins this balance holds. |






<a name="cosmos.bank.v1beta1.GenesisState"></a>

### GenesisState
GenesisState defines the bank module's genesis state.


| Field | Type | Label | Description |
| ----- | ---- | ----- | ----------- |
| `params` | [Params](#cosmos.bank.v1beta1.Params) |  | params defines all the paramaters of the module. |
| `balances` | [Balance](#cosmos.bank.v1beta1.Balance) | repeated | balances is an array containing the balances of all the accounts. |
| `supply` | [cosmos.base.v1beta1.Coin](#cosmos.base.v1beta1.Coin) | repeated | supply represents the total supply. If it is left empty, then supply will be calculated based on the provided balances. Otherwise, it will be used to validate that the sum of the balances equals this amount. |
| `denom_metadata` | [Metadata](#cosmos.bank.v1beta1.Metadata) | repeated | denom_metadata defines the metadata of the differents coins. |





 <!-- end messages -->

 <!-- end enums -->

 <!-- end HasExtensions -->

 <!-- end services -->



<a name="cosmos/bank/v1beta1/query.proto"></a>
<p align="right"><a href="#top">Top</a></p>

## cosmos/bank/v1beta1/query.proto



<a name="cosmos.bank.v1beta1.QueryAllBalancesRequest"></a>

### QueryAllBalancesRequest
QueryBalanceRequest is the request type for the Query/AllBalances RPC method.


| Field | Type | Label | Description |
| ----- | ---- | ----- | ----------- |
| `address` | [string](#string) |  | address is the address to query balances for. |
| `pagination` | [cosmos.base.query.v1beta1.PageRequest](#cosmos.base.query.v1beta1.PageRequest) |  | pagination defines an optional pagination for the request. |






<a name="cosmos.bank.v1beta1.QueryAllBalancesResponse"></a>

### QueryAllBalancesResponse
QueryAllBalancesResponse is the response type for the Query/AllBalances RPC
method.


| Field | Type | Label | Description |
| ----- | ---- | ----- | ----------- |
| `balances` | [cosmos.base.v1beta1.Coin](#cosmos.base.v1beta1.Coin) | repeated | balances is the balances of all the coins. |
| `pagination` | [cosmos.base.query.v1beta1.PageResponse](#cosmos.base.query.v1beta1.PageResponse) |  | pagination defines the pagination in the response. |






<a name="cosmos.bank.v1beta1.QueryBalanceRequest"></a>

### QueryBalanceRequest
QueryBalanceRequest is the request type for the Query/Balance RPC method.


| Field | Type | Label | Description |
| ----- | ---- | ----- | ----------- |
| `address` | [string](#string) |  | address is the address to query balances for. |
| `denom` | [string](#string) |  | denom is the coin denom to query balances for. |






<a name="cosmos.bank.v1beta1.QueryBalanceResponse"></a>

### QueryBalanceResponse
QueryBalanceResponse is the response type for the Query/Balance RPC method.


| Field | Type | Label | Description |
| ----- | ---- | ----- | ----------- |
| `balance` | [cosmos.base.v1beta1.Coin](#cosmos.base.v1beta1.Coin) |  | balance is the balance of the coin. |






<a name="cosmos.bank.v1beta1.QueryDenomMetadataRequest"></a>

### QueryDenomMetadataRequest
QueryDenomMetadataRequest is the request type for the Query/DenomMetadata RPC method.


| Field | Type | Label | Description |
| ----- | ---- | ----- | ----------- |
| `denom` | [string](#string) |  | denom is the coin denom to query the metadata for. |






<a name="cosmos.bank.v1beta1.QueryDenomMetadataResponse"></a>

### QueryDenomMetadataResponse
QueryDenomMetadataResponse is the response type for the Query/DenomMetadata RPC
method.


| Field | Type | Label | Description |
| ----- | ---- | ----- | ----------- |
| `metadata` | [Metadata](#cosmos.bank.v1beta1.Metadata) |  | metadata describes and provides all the client information for the requested token. |






<a name="cosmos.bank.v1beta1.QueryDenomsMetadataRequest"></a>

### QueryDenomsMetadataRequest
QueryDenomsMetadataRequest is the request type for the Query/DenomsMetadata RPC method.


| Field | Type | Label | Description |
| ----- | ---- | ----- | ----------- |
| `pagination` | [cosmos.base.query.v1beta1.PageRequest](#cosmos.base.query.v1beta1.PageRequest) |  | pagination defines an optional pagination for the request. |






<a name="cosmos.bank.v1beta1.QueryDenomsMetadataResponse"></a>

### QueryDenomsMetadataResponse
QueryDenomsMetadataResponse is the response type for the Query/DenomsMetadata RPC
method.


| Field | Type | Label | Description |
| ----- | ---- | ----- | ----------- |
| `metadatas` | [Metadata](#cosmos.bank.v1beta1.Metadata) | repeated | metadata provides the client information for all the registered tokens. |
| `pagination` | [cosmos.base.query.v1beta1.PageResponse](#cosmos.base.query.v1beta1.PageResponse) |  | pagination defines the pagination in the response. |






<a name="cosmos.bank.v1beta1.QueryParamsRequest"></a>

### QueryParamsRequest
QueryParamsRequest defines the request type for querying x/bank parameters.






<a name="cosmos.bank.v1beta1.QueryParamsResponse"></a>

### QueryParamsResponse
QueryParamsResponse defines the response type for querying x/bank parameters.


| Field | Type | Label | Description |
| ----- | ---- | ----- | ----------- |
| `params` | [Params](#cosmos.bank.v1beta1.Params) |  |  |






<a name="cosmos.bank.v1beta1.QuerySupplyOfRequest"></a>

### QuerySupplyOfRequest
QuerySupplyOfRequest is the request type for the Query/SupplyOf RPC method.


| Field | Type | Label | Description |
| ----- | ---- | ----- | ----------- |
| `denom` | [string](#string) |  | denom is the coin denom to query balances for. |






<a name="cosmos.bank.v1beta1.QuerySupplyOfResponse"></a>

### QuerySupplyOfResponse
QuerySupplyOfResponse is the response type for the Query/SupplyOf RPC method.


| Field | Type | Label | Description |
| ----- | ---- | ----- | ----------- |
| `amount` | [cosmos.base.v1beta1.Coin](#cosmos.base.v1beta1.Coin) |  | amount is the supply of the coin. |






<a name="cosmos.bank.v1beta1.QueryTotalSupplyRequest"></a>

### QueryTotalSupplyRequest
QueryTotalSupplyRequest is the request type for the Query/TotalSupply RPC
method.


| Field | Type | Label | Description |
| ----- | ---- | ----- | ----------- |
| `pagination` | [cosmos.base.query.v1beta1.PageRequest](#cosmos.base.query.v1beta1.PageRequest) |  | pagination defines an optional pagination for the request. |






<a name="cosmos.bank.v1beta1.QueryTotalSupplyResponse"></a>

### QueryTotalSupplyResponse
QueryTotalSupplyResponse is the response type for the Query/TotalSupply RPC
method


| Field | Type | Label | Description |
| ----- | ---- | ----- | ----------- |
| `supply` | [cosmos.base.v1beta1.Coin](#cosmos.base.v1beta1.Coin) | repeated | supply is the supply of the coins |
| `pagination` | [cosmos.base.query.v1beta1.PageResponse](#cosmos.base.query.v1beta1.PageResponse) |  | pagination defines the pagination in the response. |





 <!-- end messages -->

 <!-- end enums -->

 <!-- end HasExtensions -->


<a name="cosmos.bank.v1beta1.Query"></a>

### Query
Query defines the gRPC querier service.

| Method Name | Request Type | Response Type | Description | HTTP Verb | Endpoint |
| ----------- | ------------ | ------------- | ------------| ------- | -------- |
| `Balance` | [QueryBalanceRequest](#cosmos.bank.v1beta1.QueryBalanceRequest) | [QueryBalanceResponse](#cosmos.bank.v1beta1.QueryBalanceResponse) | Balance queries the balance of a single coin for a single account. | GET|/cosmos/bank/v1beta1/balances/{address}/{denom}|
| `AllBalances` | [QueryAllBalancesRequest](#cosmos.bank.v1beta1.QueryAllBalancesRequest) | [QueryAllBalancesResponse](#cosmos.bank.v1beta1.QueryAllBalancesResponse) | AllBalances queries the balance of all coins for a single account. | GET|/cosmos/bank/v1beta1/balances/{address}|
| `TotalSupply` | [QueryTotalSupplyRequest](#cosmos.bank.v1beta1.QueryTotalSupplyRequest) | [QueryTotalSupplyResponse](#cosmos.bank.v1beta1.QueryTotalSupplyResponse) | TotalSupply queries the total supply of all coins. | GET|/cosmos/bank/v1beta1/supply|
| `SupplyOf` | [QuerySupplyOfRequest](#cosmos.bank.v1beta1.QuerySupplyOfRequest) | [QuerySupplyOfResponse](#cosmos.bank.v1beta1.QuerySupplyOfResponse) | SupplyOf queries the supply of a single coin. | GET|/cosmos/bank/v1beta1/supply/{denom}|
| `Params` | [QueryParamsRequest](#cosmos.bank.v1beta1.QueryParamsRequest) | [QueryParamsResponse](#cosmos.bank.v1beta1.QueryParamsResponse) | Params queries the parameters of x/bank module. | GET|/cosmos/bank/v1beta1/params|
| `DenomMetadata` | [QueryDenomMetadataRequest](#cosmos.bank.v1beta1.QueryDenomMetadataRequest) | [QueryDenomMetadataResponse](#cosmos.bank.v1beta1.QueryDenomMetadataResponse) | DenomsMetadata queries the client metadata of a given coin denomination. | GET|/cosmos/bank/v1beta1/denoms_metadata/{denom}|
| `DenomsMetadata` | [QueryDenomsMetadataRequest](#cosmos.bank.v1beta1.QueryDenomsMetadataRequest) | [QueryDenomsMetadataResponse](#cosmos.bank.v1beta1.QueryDenomsMetadataResponse) | DenomsMetadata queries the client metadata for all registered coin denominations. | GET|/cosmos/bank/v1beta1/denoms_metadata|

 <!-- end services -->



<a name="cosmos/bank/v1beta1/tx.proto"></a>
<p align="right"><a href="#top">Top</a></p>

## cosmos/bank/v1beta1/tx.proto



<a name="cosmos.bank.v1beta1.MsgMultiSend"></a>

### MsgMultiSend
MsgMultiSend represents an arbitrary multi-in, multi-out send message.


| Field | Type | Label | Description |
| ----- | ---- | ----- | ----------- |
| `inputs` | [Input](#cosmos.bank.v1beta1.Input) | repeated |  |
| `outputs` | [Output](#cosmos.bank.v1beta1.Output) | repeated |  |






<a name="cosmos.bank.v1beta1.MsgMultiSendResponse"></a>

### MsgMultiSendResponse
MsgMultiSendResponse defines the Msg/MultiSend response type.






<a name="cosmos.bank.v1beta1.MsgSend"></a>

### MsgSend
MsgSend represents a message to send coins from one account to another.


| Field | Type | Label | Description |
| ----- | ---- | ----- | ----------- |
| `from_address` | [string](#string) |  |  |
| `to_address` | [string](#string) |  |  |
| `amount` | [cosmos.base.v1beta1.Coin](#cosmos.base.v1beta1.Coin) | repeated |  |






<a name="cosmos.bank.v1beta1.MsgSendResponse"></a>

### MsgSendResponse
MsgSendResponse defines the Msg/Send response type.





 <!-- end messages -->

 <!-- end enums -->

 <!-- end HasExtensions -->


<a name="cosmos.bank.v1beta1.Msg"></a>

### Msg
Msg defines the bank Msg service.

| Method Name | Request Type | Response Type | Description | HTTP Verb | Endpoint |
| ----------- | ------------ | ------------- | ------------| ------- | -------- |
| `Send` | [MsgSend](#cosmos.bank.v1beta1.MsgSend) | [MsgSendResponse](#cosmos.bank.v1beta1.MsgSendResponse) | Send defines a method for sending coins from one account to another account. | |
| `MultiSend` | [MsgMultiSend](#cosmos.bank.v1beta1.MsgMultiSend) | [MsgMultiSendResponse](#cosmos.bank.v1beta1.MsgMultiSendResponse) | MultiSend defines a method for sending coins from some accounts to other accounts. | |

 <!-- end services -->



<a name="cosmos/base/kv/v1beta1/kv.proto"></a>
<p align="right"><a href="#top">Top</a></p>

## cosmos/base/kv/v1beta1/kv.proto



<a name="cosmos.base.kv.v1beta1.Pair"></a>

### Pair
Pair defines a key/value bytes tuple.


| Field | Type | Label | Description |
| ----- | ---- | ----- | ----------- |
| `key` | [bytes](#bytes) |  |  |
| `value` | [bytes](#bytes) |  |  |






<a name="cosmos.base.kv.v1beta1.Pairs"></a>

### Pairs
Pairs defines a repeated slice of Pair objects.


| Field | Type | Label | Description |
| ----- | ---- | ----- | ----------- |
| `pairs` | [Pair](#cosmos.base.kv.v1beta1.Pair) | repeated |  |





 <!-- end messages -->

 <!-- end enums -->

 <!-- end HasExtensions -->

 <!-- end services -->



<a name="cosmos/base/reflection/v1beta1/reflection.proto"></a>
<p align="right"><a href="#top">Top</a></p>

## cosmos/base/reflection/v1beta1/reflection.proto



<a name="cosmos.base.reflection.v1beta1.ListAllInterfacesRequest"></a>

### ListAllInterfacesRequest
ListAllInterfacesRequest is the request type of the ListAllInterfaces RPC.






<a name="cosmos.base.reflection.v1beta1.ListAllInterfacesResponse"></a>

### ListAllInterfacesResponse
ListAllInterfacesResponse is the response type of the ListAllInterfaces RPC.


| Field | Type | Label | Description |
| ----- | ---- | ----- | ----------- |
| `interface_names` | [string](#string) | repeated | interface_names is an array of all the registered interfaces. |






<a name="cosmos.base.reflection.v1beta1.ListImplementationsRequest"></a>

### ListImplementationsRequest
ListImplementationsRequest is the request type of the ListImplementations
RPC.


| Field | Type | Label | Description |
| ----- | ---- | ----- | ----------- |
| `interface_name` | [string](#string) |  | interface_name defines the interface to query the implementations for. |






<a name="cosmos.base.reflection.v1beta1.ListImplementationsResponse"></a>

### ListImplementationsResponse
ListImplementationsResponse is the response type of the ListImplementations
RPC.


| Field | Type | Label | Description |
| ----- | ---- | ----- | ----------- |
| `implementation_message_names` | [string](#string) | repeated |  |





 <!-- end messages -->

 <!-- end enums -->

 <!-- end HasExtensions -->


<a name="cosmos.base.reflection.v1beta1.ReflectionService"></a>

### ReflectionService
ReflectionService defines a service for interface reflection.

| Method Name | Request Type | Response Type | Description | HTTP Verb | Endpoint |
| ----------- | ------------ | ------------- | ------------| ------- | -------- |
| `ListAllInterfaces` | [ListAllInterfacesRequest](#cosmos.base.reflection.v1beta1.ListAllInterfacesRequest) | [ListAllInterfacesResponse](#cosmos.base.reflection.v1beta1.ListAllInterfacesResponse) | ListAllInterfaces lists all the interfaces registered in the interface registry. | GET|/cosmos/base/reflection/v1beta1/interfaces|
| `ListImplementations` | [ListImplementationsRequest](#cosmos.base.reflection.v1beta1.ListImplementationsRequest) | [ListImplementationsResponse](#cosmos.base.reflection.v1beta1.ListImplementationsResponse) | ListImplementations list all the concrete types that implement a given interface. | GET|/cosmos/base/reflection/v1beta1/interfaces/{interface_name}/implementations|

 <!-- end services -->



<a name="cosmos/base/reflection/v2alpha1/reflection.proto"></a>
<p align="right"><a href="#top">Top</a></p>

## cosmos/base/reflection/v2alpha1/reflection.proto



<a name="cosmos.base.reflection.v2alpha1.AppDescriptor"></a>

### AppDescriptor
AppDescriptor describes a cosmos-sdk based application


| Field | Type | Label | Description |
| ----- | ---- | ----- | ----------- |
| `authn` | [AuthnDescriptor](#cosmos.base.reflection.v2alpha1.AuthnDescriptor) |  | AuthnDescriptor provides information on how to authenticate transactions on the application NOTE: experimental and subject to change in future releases. |
| `chain` | [ChainDescriptor](#cosmos.base.reflection.v2alpha1.ChainDescriptor) |  | chain provides the chain descriptor |
| `codec` | [CodecDescriptor](#cosmos.base.reflection.v2alpha1.CodecDescriptor) |  | codec provides metadata information regarding codec related types |
| `configuration` | [ConfigurationDescriptor](#cosmos.base.reflection.v2alpha1.ConfigurationDescriptor) |  | configuration provides metadata information regarding the sdk.Config type |
| `query_services` | [QueryServicesDescriptor](#cosmos.base.reflection.v2alpha1.QueryServicesDescriptor) |  | query_services provides metadata information regarding the available queriable endpoints |
| `tx` | [TxDescriptor](#cosmos.base.reflection.v2alpha1.TxDescriptor) |  | tx provides metadata information regarding how to send transactions to the given application |






<a name="cosmos.base.reflection.v2alpha1.AuthnDescriptor"></a>

### AuthnDescriptor
AuthnDescriptor provides information on how to sign transactions without relying
on the online RPCs GetTxMetadata and CombineUnsignedTxAndSignatures


| Field | Type | Label | Description |
| ----- | ---- | ----- | ----------- |
| `sign_modes` | [SigningModeDescriptor](#cosmos.base.reflection.v2alpha1.SigningModeDescriptor) | repeated | sign_modes defines the supported signature algorithm |






<a name="cosmos.base.reflection.v2alpha1.ChainDescriptor"></a>

### ChainDescriptor
ChainDescriptor describes chain information of the application


| Field | Type | Label | Description |
| ----- | ---- | ----- | ----------- |
| `id` | [string](#string) |  | id is the chain id |






<a name="cosmos.base.reflection.v2alpha1.CodecDescriptor"></a>

### CodecDescriptor
CodecDescriptor describes the registered interfaces and provides metadata information on the types


| Field | Type | Label | Description |
| ----- | ---- | ----- | ----------- |
| `interfaces` | [InterfaceDescriptor](#cosmos.base.reflection.v2alpha1.InterfaceDescriptor) | repeated | interfaces is a list of the registerted interfaces descriptors |






<a name="cosmos.base.reflection.v2alpha1.ConfigurationDescriptor"></a>

### ConfigurationDescriptor
ConfigurationDescriptor contains metadata information on the sdk.Config


| Field | Type | Label | Description |
| ----- | ---- | ----- | ----------- |
| `bech32_account_address_prefix` | [string](#string) |  | bech32_account_address_prefix is the account address prefix |






<a name="cosmos.base.reflection.v2alpha1.GetAuthnDescriptorRequest"></a>

### GetAuthnDescriptorRequest
GetAuthnDescriptorRequest is the request used for the GetAuthnDescriptor RPC






<a name="cosmos.base.reflection.v2alpha1.GetAuthnDescriptorResponse"></a>

### GetAuthnDescriptorResponse
GetAuthnDescriptorResponse is the response returned by the GetAuthnDescriptor RPC


| Field | Type | Label | Description |
| ----- | ---- | ----- | ----------- |
| `authn` | [AuthnDescriptor](#cosmos.base.reflection.v2alpha1.AuthnDescriptor) |  | authn describes how to authenticate to the application when sending transactions |






<a name="cosmos.base.reflection.v2alpha1.GetChainDescriptorRequest"></a>

### GetChainDescriptorRequest
GetChainDescriptorRequest is the request used for the GetChainDescriptor RPC






<a name="cosmos.base.reflection.v2alpha1.GetChainDescriptorResponse"></a>

### GetChainDescriptorResponse
GetChainDescriptorResponse is the response returned by the GetChainDescriptor RPC


| Field | Type | Label | Description |
| ----- | ---- | ----- | ----------- |
| `chain` | [ChainDescriptor](#cosmos.base.reflection.v2alpha1.ChainDescriptor) |  | chain describes application chain information |






<a name="cosmos.base.reflection.v2alpha1.GetCodecDescriptorRequest"></a>

### GetCodecDescriptorRequest
GetCodecDescriptorRequest is the request used for the GetCodecDescriptor RPC






<a name="cosmos.base.reflection.v2alpha1.GetCodecDescriptorResponse"></a>

### GetCodecDescriptorResponse
GetCodecDescriptorResponse is the response returned by the GetCodecDescriptor RPC


| Field | Type | Label | Description |
| ----- | ---- | ----- | ----------- |
| `codec` | [CodecDescriptor](#cosmos.base.reflection.v2alpha1.CodecDescriptor) |  | codec describes the application codec such as registered interfaces and implementations |






<a name="cosmos.base.reflection.v2alpha1.GetConfigurationDescriptorRequest"></a>

### GetConfigurationDescriptorRequest
GetConfigurationDescriptorRequest is the request used for the GetConfigurationDescriptor RPC






<a name="cosmos.base.reflection.v2alpha1.GetConfigurationDescriptorResponse"></a>

### GetConfigurationDescriptorResponse
GetConfigurationDescriptorResponse is the response returned by the GetConfigurationDescriptor RPC


| Field | Type | Label | Description |
| ----- | ---- | ----- | ----------- |
| `config` | [ConfigurationDescriptor](#cosmos.base.reflection.v2alpha1.ConfigurationDescriptor) |  | config describes the application's sdk.Config |






<a name="cosmos.base.reflection.v2alpha1.GetQueryServicesDescriptorRequest"></a>

### GetQueryServicesDescriptorRequest
GetQueryServicesDescriptorRequest is the request used for the GetQueryServicesDescriptor RPC






<a name="cosmos.base.reflection.v2alpha1.GetQueryServicesDescriptorResponse"></a>

### GetQueryServicesDescriptorResponse
GetQueryServicesDescriptorResponse is the response returned by the GetQueryServicesDescriptor RPC


| Field | Type | Label | Description |
| ----- | ---- | ----- | ----------- |
| `queries` | [QueryServicesDescriptor](#cosmos.base.reflection.v2alpha1.QueryServicesDescriptor) |  | queries provides information on the available queryable services |






<a name="cosmos.base.reflection.v2alpha1.GetTxDescriptorRequest"></a>

### GetTxDescriptorRequest
GetTxDescriptorRequest is the request used for the GetTxDescriptor RPC






<a name="cosmos.base.reflection.v2alpha1.GetTxDescriptorResponse"></a>

### GetTxDescriptorResponse
GetTxDescriptorResponse is the response returned by the GetTxDescriptor RPC


| Field | Type | Label | Description |
| ----- | ---- | ----- | ----------- |
| `tx` | [TxDescriptor](#cosmos.base.reflection.v2alpha1.TxDescriptor) |  | tx provides information on msgs that can be forwarded to the application alongside the accepted transaction protobuf type |






<a name="cosmos.base.reflection.v2alpha1.InterfaceAcceptingMessageDescriptor"></a>

### InterfaceAcceptingMessageDescriptor
InterfaceAcceptingMessageDescriptor describes a protobuf message which contains
an interface represented as a google.protobuf.Any


| Field | Type | Label | Description |
| ----- | ---- | ----- | ----------- |
| `fullname` | [string](#string) |  | fullname is the protobuf fullname of the type containing the interface |
| `field_descriptor_names` | [string](#string) | repeated | field_descriptor_names is a list of the protobuf name (not fullname) of the field which contains the interface as google.protobuf.Any (the interface is the same, but it can be in multiple fields of the same proto message) |






<a name="cosmos.base.reflection.v2alpha1.InterfaceDescriptor"></a>

### InterfaceDescriptor
InterfaceDescriptor describes the implementation of an interface


| Field | Type | Label | Description |
| ----- | ---- | ----- | ----------- |
| `fullname` | [string](#string) |  | fullname is the name of the interface |
| `interface_accepting_messages` | [InterfaceAcceptingMessageDescriptor](#cosmos.base.reflection.v2alpha1.InterfaceAcceptingMessageDescriptor) | repeated | interface_accepting_messages contains information regarding the proto messages which contain the interface as google.protobuf.Any field |
| `interface_implementers` | [InterfaceImplementerDescriptor](#cosmos.base.reflection.v2alpha1.InterfaceImplementerDescriptor) | repeated | interface_implementers is a list of the descriptors of the interface implementers |






<a name="cosmos.base.reflection.v2alpha1.InterfaceImplementerDescriptor"></a>

### InterfaceImplementerDescriptor
InterfaceImplementerDescriptor describes an interface implementer


| Field | Type | Label | Description |
| ----- | ---- | ----- | ----------- |
| `fullname` | [string](#string) |  | fullname is the protobuf queryable name of the interface implementer |
| `type_url` | [string](#string) |  | type_url defines the type URL used when marshalling the type as any this is required so we can provide type safe google.protobuf.Any marshalling and unmarshalling, making sure that we don't accept just 'any' type in our interface fields |






<a name="cosmos.base.reflection.v2alpha1.MsgDescriptor"></a>

### MsgDescriptor
MsgDescriptor describes a cosmos-sdk message that can be delivered with a transaction


| Field | Type | Label | Description |
| ----- | ---- | ----- | ----------- |
| `msg_type_url` | [string](#string) |  | msg_type_url contains the TypeURL of a sdk.Msg. |






<a name="cosmos.base.reflection.v2alpha1.QueryMethodDescriptor"></a>

### QueryMethodDescriptor
QueryMethodDescriptor describes a queryable method of a query service
no other info is provided beside method name and tendermint queryable path
because it would be redundant with the grpc reflection service


| Field | Type | Label | Description |
| ----- | ---- | ----- | ----------- |
| `name` | [string](#string) |  | name is the protobuf name (not fullname) of the method |
| `full_query_path` | [string](#string) |  | full_query_path is the path that can be used to query this method via tendermint abci.Query |






<a name="cosmos.base.reflection.v2alpha1.QueryServiceDescriptor"></a>

### QueryServiceDescriptor
QueryServiceDescriptor describes a cosmos-sdk queryable service


| Field | Type | Label | Description |
| ----- | ---- | ----- | ----------- |
| `fullname` | [string](#string) |  | fullname is the protobuf fullname of the service descriptor |
| `is_module` | [bool](#bool) |  | is_module describes if this service is actually exposed by an application's module |
| `methods` | [QueryMethodDescriptor](#cosmos.base.reflection.v2alpha1.QueryMethodDescriptor) | repeated | methods provides a list of query service methods |






<a name="cosmos.base.reflection.v2alpha1.QueryServicesDescriptor"></a>

### QueryServicesDescriptor
QueryServicesDescriptor contains the list of cosmos-sdk queriable services


| Field | Type | Label | Description |
| ----- | ---- | ----- | ----------- |
| `query_services` | [QueryServiceDescriptor](#cosmos.base.reflection.v2alpha1.QueryServiceDescriptor) | repeated | query_services is a list of cosmos-sdk QueryServiceDescriptor |






<a name="cosmos.base.reflection.v2alpha1.SigningModeDescriptor"></a>

### SigningModeDescriptor
SigningModeDescriptor provides information on a signing flow of the application
NOTE(fdymylja): here we could go as far as providing an entire flow on how
to sign a message given a SigningModeDescriptor, but it's better to think about
this another time


| Field | Type | Label | Description |
| ----- | ---- | ----- | ----------- |
| `name` | [string](#string) |  | name defines the unique name of the signing mode |
| `number` | [int32](#int32) |  | number is the unique int32 identifier for the sign_mode enum |
| `authn_info_provider_method_fullname` | [string](#string) |  | authn_info_provider_method_fullname defines the fullname of the method to call to get the metadata required to authenticate using the provided sign_modes |






<a name="cosmos.base.reflection.v2alpha1.TxDescriptor"></a>

### TxDescriptor
TxDescriptor describes the accepted transaction type


| Field | Type | Label | Description |
| ----- | ---- | ----- | ----------- |
| `fullname` | [string](#string) |  | fullname is the protobuf fullname of the raw transaction type (for instance the tx.Tx type) it is not meant to support polymorphism of transaction types, it is supposed to be used by reflection clients to understand if they can handle a specific transaction type in an application. |
| `msgs` | [MsgDescriptor](#cosmos.base.reflection.v2alpha1.MsgDescriptor) | repeated | msgs lists the accepted application messages (sdk.Msg) |





 <!-- end messages -->

 <!-- end enums -->

 <!-- end HasExtensions -->


<a name="cosmos.base.reflection.v2alpha1.ReflectionService"></a>

### ReflectionService
ReflectionService defines a service for application reflection.

| Method Name | Request Type | Response Type | Description | HTTP Verb | Endpoint |
| ----------- | ------------ | ------------- | ------------| ------- | -------- |
| `GetAuthnDescriptor` | [GetAuthnDescriptorRequest](#cosmos.base.reflection.v2alpha1.GetAuthnDescriptorRequest) | [GetAuthnDescriptorResponse](#cosmos.base.reflection.v2alpha1.GetAuthnDescriptorResponse) | GetAuthnDescriptor returns information on how to authenticate transactions in the application NOTE: this RPC is still experimental and might be subject to breaking changes or removal in future releases of the cosmos-sdk. | GET|/cosmos/base/reflection/v1beta1/app_descriptor/authn|
| `GetChainDescriptor` | [GetChainDescriptorRequest](#cosmos.base.reflection.v2alpha1.GetChainDescriptorRequest) | [GetChainDescriptorResponse](#cosmos.base.reflection.v2alpha1.GetChainDescriptorResponse) | GetChainDescriptor returns the description of the chain | GET|/cosmos/base/reflection/v1beta1/app_descriptor/chain|
| `GetCodecDescriptor` | [GetCodecDescriptorRequest](#cosmos.base.reflection.v2alpha1.GetCodecDescriptorRequest) | [GetCodecDescriptorResponse](#cosmos.base.reflection.v2alpha1.GetCodecDescriptorResponse) | GetCodecDescriptor returns the descriptor of the codec of the application | GET|/cosmos/base/reflection/v1beta1/app_descriptor/codec|
| `GetConfigurationDescriptor` | [GetConfigurationDescriptorRequest](#cosmos.base.reflection.v2alpha1.GetConfigurationDescriptorRequest) | [GetConfigurationDescriptorResponse](#cosmos.base.reflection.v2alpha1.GetConfigurationDescriptorResponse) | GetConfigurationDescriptor returns the descriptor for the sdk.Config of the application | GET|/cosmos/base/reflection/v1beta1/app_descriptor/configuration|
| `GetQueryServicesDescriptor` | [GetQueryServicesDescriptorRequest](#cosmos.base.reflection.v2alpha1.GetQueryServicesDescriptorRequest) | [GetQueryServicesDescriptorResponse](#cosmos.base.reflection.v2alpha1.GetQueryServicesDescriptorResponse) | GetQueryServicesDescriptor returns the available gRPC queryable services of the application | GET|/cosmos/base/reflection/v1beta1/app_descriptor/query_services|
| `GetTxDescriptor` | [GetTxDescriptorRequest](#cosmos.base.reflection.v2alpha1.GetTxDescriptorRequest) | [GetTxDescriptorResponse](#cosmos.base.reflection.v2alpha1.GetTxDescriptorResponse) | GetTxDescriptor returns information on the used transaction object and available msgs that can be used | GET|/cosmos/base/reflection/v1beta1/app_descriptor/tx_descriptor|

 <!-- end services -->



<a name="cosmos/base/snapshots/v1beta1/snapshot.proto"></a>
<p align="right"><a href="#top">Top</a></p>

## cosmos/base/snapshots/v1beta1/snapshot.proto



<a name="cosmos.base.snapshots.v1beta1.Metadata"></a>

### Metadata
Metadata contains SDK-specific snapshot metadata.


| Field | Type | Label | Description |
| ----- | ---- | ----- | ----------- |
| `chunk_hashes` | [bytes](#bytes) | repeated | SHA-256 chunk hashes |






<a name="cosmos.base.snapshots.v1beta1.Snapshot"></a>

### Snapshot
Snapshot contains Tendermint state sync snapshot info.


| Field | Type | Label | Description |
| ----- | ---- | ----- | ----------- |
| `height` | [uint64](#uint64) |  |  |
| `format` | [uint32](#uint32) |  |  |
| `chunks` | [uint32](#uint32) |  |  |
| `hash` | [bytes](#bytes) |  |  |
| `metadata` | [Metadata](#cosmos.base.snapshots.v1beta1.Metadata) |  |  |





 <!-- end messages -->

 <!-- end enums -->

 <!-- end HasExtensions -->

 <!-- end services -->



<a name="cosmos/base/store/v1beta1/commit_info.proto"></a>
<p align="right"><a href="#top">Top</a></p>

## cosmos/base/store/v1beta1/commit_info.proto



<a name="cosmos.base.store.v1beta1.CommitID"></a>

### CommitID
CommitID defines the committment information when a specific store is
committed.


| Field | Type | Label | Description |
| ----- | ---- | ----- | ----------- |
| `version` | [int64](#int64) |  |  |
| `hash` | [bytes](#bytes) |  |  |






<a name="cosmos.base.store.v1beta1.CommitInfo"></a>

### CommitInfo
CommitInfo defines commit information used by the multi-store when committing
a version/height.


| Field | Type | Label | Description |
| ----- | ---- | ----- | ----------- |
| `version` | [int64](#int64) |  |  |
| `store_infos` | [StoreInfo](#cosmos.base.store.v1beta1.StoreInfo) | repeated |  |






<a name="cosmos.base.store.v1beta1.StoreInfo"></a>

### StoreInfo
StoreInfo defines store-specific commit information. It contains a reference
between a store name and the commit ID.


| Field | Type | Label | Description |
| ----- | ---- | ----- | ----------- |
| `name` | [string](#string) |  |  |
| `commit_id` | [CommitID](#cosmos.base.store.v1beta1.CommitID) |  |  |





 <!-- end messages -->

 <!-- end enums -->

 <!-- end HasExtensions -->

 <!-- end services -->



<a name="cosmos/base/store/v1beta1/listening.proto"></a>
<p align="right"><a href="#top">Top</a></p>

## cosmos/base/store/v1beta1/listening.proto



<a name="cosmos.base.store.v1beta1.StoreKVPair"></a>

### StoreKVPair
StoreKVPair is a KVStore KVPair used for listening to state changes (Sets and Deletes)
It optionally includes the StoreKey for the originating KVStore and a Boolean flag to distinguish between Sets and
Deletes


| Field | Type | Label | Description |
| ----- | ---- | ----- | ----------- |
| `store_key` | [string](#string) |  | the store key for the KVStore this pair originates from |
| `delete` | [bool](#bool) |  | true indicates a delete operation, false indicates a set operation |
| `key` | [bytes](#bytes) |  |  |
| `value` | [bytes](#bytes) |  |  |





 <!-- end messages -->

 <!-- end enums -->

 <!-- end HasExtensions -->

 <!-- end services -->



<a name="cosmos/base/store/v1beta1/snapshot.proto"></a>
<p align="right"><a href="#top">Top</a></p>

## cosmos/base/store/v1beta1/snapshot.proto



<a name="cosmos.base.store.v1beta1.SnapshotIAVLItem"></a>

### SnapshotIAVLItem
SnapshotIAVLItem is an exported IAVL node.


| Field | Type | Label | Description |
| ----- | ---- | ----- | ----------- |
| `key` | [bytes](#bytes) |  |  |
| `value` | [bytes](#bytes) |  |  |
| `version` | [int64](#int64) |  |  |
| `height` | [int32](#int32) |  |  |






<a name="cosmos.base.store.v1beta1.SnapshotItem"></a>

### SnapshotItem
SnapshotItem is an item contained in a rootmulti.Store snapshot.


| Field | Type | Label | Description |
| ----- | ---- | ----- | ----------- |
| `store` | [SnapshotStoreItem](#cosmos.base.store.v1beta1.SnapshotStoreItem) |  |  |
| `iavl` | [SnapshotIAVLItem](#cosmos.base.store.v1beta1.SnapshotIAVLItem) |  |  |






<a name="cosmos.base.store.v1beta1.SnapshotStoreItem"></a>

### SnapshotStoreItem
SnapshotStoreItem contains metadata about a snapshotted store.


| Field | Type | Label | Description |
| ----- | ---- | ----- | ----------- |
| `name` | [string](#string) |  |  |





 <!-- end messages -->

 <!-- end enums -->

 <!-- end HasExtensions -->

 <!-- end services -->



<a name="cosmos/base/tendermint/v1beta1/query.proto"></a>
<p align="right"><a href="#top">Top</a></p>

## cosmos/base/tendermint/v1beta1/query.proto



<a name="cosmos.base.tendermint.v1beta1.GetBlockByHeightRequest"></a>

### GetBlockByHeightRequest
GetBlockByHeightRequest is the request type for the Query/GetBlockByHeight RPC method.


| Field | Type | Label | Description |
| ----- | ---- | ----- | ----------- |
| `height` | [int64](#int64) |  |  |






<a name="cosmos.base.tendermint.v1beta1.GetBlockByHeightResponse"></a>

### GetBlockByHeightResponse
GetBlockByHeightResponse is the response type for the Query/GetBlockByHeight RPC method.


| Field | Type | Label | Description |
| ----- | ---- | ----- | ----------- |
| `block_id` | [tendermint.types.BlockID](#tendermint.types.BlockID) |  |  |
| `block` | [tendermint.types.Block](#tendermint.types.Block) |  |  |






<a name="cosmos.base.tendermint.v1beta1.GetLatestBlockRequest"></a>

### GetLatestBlockRequest
GetLatestBlockRequest is the request type for the Query/GetLatestBlock RPC method.






<a name="cosmos.base.tendermint.v1beta1.GetLatestBlockResponse"></a>

### GetLatestBlockResponse
GetLatestBlockResponse is the response type for the Query/GetLatestBlock RPC method.


| Field | Type | Label | Description |
| ----- | ---- | ----- | ----------- |
| `block_id` | [tendermint.types.BlockID](#tendermint.types.BlockID) |  |  |
| `block` | [tendermint.types.Block](#tendermint.types.Block) |  |  |






<a name="cosmos.base.tendermint.v1beta1.GetLatestValidatorSetRequest"></a>

### GetLatestValidatorSetRequest
GetLatestValidatorSetRequest is the request type for the Query/GetValidatorSetByHeight RPC method.


| Field | Type | Label | Description |
| ----- | ---- | ----- | ----------- |
| `pagination` | [cosmos.base.query.v1beta1.PageRequest](#cosmos.base.query.v1beta1.PageRequest) |  | pagination defines an pagination for the request. |






<a name="cosmos.base.tendermint.v1beta1.GetLatestValidatorSetResponse"></a>

### GetLatestValidatorSetResponse
GetLatestValidatorSetResponse is the response type for the Query/GetValidatorSetByHeight RPC method.


| Field | Type | Label | Description |
| ----- | ---- | ----- | ----------- |
| `block_height` | [int64](#int64) |  |  |
| `validators` | [Validator](#cosmos.base.tendermint.v1beta1.Validator) | repeated |  |
| `pagination` | [cosmos.base.query.v1beta1.PageResponse](#cosmos.base.query.v1beta1.PageResponse) |  | pagination defines an pagination for the response. |






<a name="cosmos.base.tendermint.v1beta1.GetNodeInfoRequest"></a>

### GetNodeInfoRequest
GetNodeInfoRequest is the request type for the Query/GetNodeInfo RPC method.






<a name="cosmos.base.tendermint.v1beta1.GetNodeInfoResponse"></a>

### GetNodeInfoResponse
GetNodeInfoResponse is the request type for the Query/GetNodeInfo RPC method.


| Field | Type | Label | Description |
| ----- | ---- | ----- | ----------- |
| `default_node_info` | [tendermint.p2p.DefaultNodeInfo](#tendermint.p2p.DefaultNodeInfo) |  |  |
| `application_version` | [VersionInfo](#cosmos.base.tendermint.v1beta1.VersionInfo) |  |  |






<a name="cosmos.base.tendermint.v1beta1.GetSyncingRequest"></a>

### GetSyncingRequest
GetSyncingRequest is the request type for the Query/GetSyncing RPC method.






<a name="cosmos.base.tendermint.v1beta1.GetSyncingResponse"></a>

### GetSyncingResponse
GetSyncingResponse is the response type for the Query/GetSyncing RPC method.


| Field | Type | Label | Description |
| ----- | ---- | ----- | ----------- |
| `syncing` | [bool](#bool) |  |  |






<a name="cosmos.base.tendermint.v1beta1.GetValidatorSetByHeightRequest"></a>

### GetValidatorSetByHeightRequest
GetValidatorSetByHeightRequest is the request type for the Query/GetValidatorSetByHeight RPC method.


| Field | Type | Label | Description |
| ----- | ---- | ----- | ----------- |
| `height` | [int64](#int64) |  |  |
| `pagination` | [cosmos.base.query.v1beta1.PageRequest](#cosmos.base.query.v1beta1.PageRequest) |  | pagination defines an pagination for the request. |






<a name="cosmos.base.tendermint.v1beta1.GetValidatorSetByHeightResponse"></a>

### GetValidatorSetByHeightResponse
GetValidatorSetByHeightResponse is the response type for the Query/GetValidatorSetByHeight RPC method.


| Field | Type | Label | Description |
| ----- | ---- | ----- | ----------- |
| `block_height` | [int64](#int64) |  |  |
| `validators` | [Validator](#cosmos.base.tendermint.v1beta1.Validator) | repeated |  |
| `pagination` | [cosmos.base.query.v1beta1.PageResponse](#cosmos.base.query.v1beta1.PageResponse) |  | pagination defines an pagination for the response. |






<a name="cosmos.base.tendermint.v1beta1.Module"></a>

### Module
Module is the type for VersionInfo


| Field | Type | Label | Description |
| ----- | ---- | ----- | ----------- |
| `path` | [string](#string) |  | module path |
| `version` | [string](#string) |  | module version |
| `sum` | [string](#string) |  | checksum |






<a name="cosmos.base.tendermint.v1beta1.Validator"></a>

### Validator
Validator is the type for the validator-set.


| Field | Type | Label | Description |
| ----- | ---- | ----- | ----------- |
| `address` | [string](#string) |  |  |
| `pub_key` | [google.protobuf.Any](#google.protobuf.Any) |  |  |
| `voting_power` | [int64](#int64) |  |  |
| `proposer_priority` | [int64](#int64) |  |  |






<a name="cosmos.base.tendermint.v1beta1.VersionInfo"></a>

### VersionInfo
VersionInfo is the type for the GetNodeInfoResponse message.


| Field | Type | Label | Description |
| ----- | ---- | ----- | ----------- |
| `name` | [string](#string) |  |  |
| `app_name` | [string](#string) |  |  |
| `version` | [string](#string) |  |  |
| `git_commit` | [string](#string) |  |  |
| `build_tags` | [string](#string) |  |  |
| `go_version` | [string](#string) |  |  |
| `build_deps` | [Module](#cosmos.base.tendermint.v1beta1.Module) | repeated |  |
| `cosmos_sdk_version` | [string](#string) |  |  |





 <!-- end messages -->

 <!-- end enums -->

 <!-- end HasExtensions -->


<a name="cosmos.base.tendermint.v1beta1.Service"></a>

### Service
Service defines the gRPC querier service for tendermint queries.

| Method Name | Request Type | Response Type | Description | HTTP Verb | Endpoint |
| ----------- | ------------ | ------------- | ------------| ------- | -------- |
| `GetNodeInfo` | [GetNodeInfoRequest](#cosmos.base.tendermint.v1beta1.GetNodeInfoRequest) | [GetNodeInfoResponse](#cosmos.base.tendermint.v1beta1.GetNodeInfoResponse) | GetNodeInfo queries the current node info. | GET|/cosmos/base/tendermint/v1beta1/node_info|
| `GetSyncing` | [GetSyncingRequest](#cosmos.base.tendermint.v1beta1.GetSyncingRequest) | [GetSyncingResponse](#cosmos.base.tendermint.v1beta1.GetSyncingResponse) | GetSyncing queries node syncing. | GET|/cosmos/base/tendermint/v1beta1/syncing|
| `GetLatestBlock` | [GetLatestBlockRequest](#cosmos.base.tendermint.v1beta1.GetLatestBlockRequest) | [GetLatestBlockResponse](#cosmos.base.tendermint.v1beta1.GetLatestBlockResponse) | GetLatestBlock returns the latest block. | GET|/cosmos/base/tendermint/v1beta1/blocks/latest|
| `GetBlockByHeight` | [GetBlockByHeightRequest](#cosmos.base.tendermint.v1beta1.GetBlockByHeightRequest) | [GetBlockByHeightResponse](#cosmos.base.tendermint.v1beta1.GetBlockByHeightResponse) | GetBlockByHeight queries block for given height. | GET|/cosmos/base/tendermint/v1beta1/blocks/{height}|
| `GetLatestValidatorSet` | [GetLatestValidatorSetRequest](#cosmos.base.tendermint.v1beta1.GetLatestValidatorSetRequest) | [GetLatestValidatorSetResponse](#cosmos.base.tendermint.v1beta1.GetLatestValidatorSetResponse) | GetLatestValidatorSet queries latest validator-set. | GET|/cosmos/base/tendermint/v1beta1/validatorsets/latest|
| `GetValidatorSetByHeight` | [GetValidatorSetByHeightRequest](#cosmos.base.tendermint.v1beta1.GetValidatorSetByHeightRequest) | [GetValidatorSetByHeightResponse](#cosmos.base.tendermint.v1beta1.GetValidatorSetByHeightResponse) | GetValidatorSetByHeight queries validator-set at a given height. | GET|/cosmos/base/tendermint/v1beta1/validatorsets/{height}|

 <!-- end services -->



<a name="cosmos/capability/v1beta1/capability.proto"></a>
<p align="right"><a href="#top">Top</a></p>

## cosmos/capability/v1beta1/capability.proto



<a name="cosmos.capability.v1beta1.Capability"></a>

### Capability
Capability defines an implementation of an object capability. The index
provided to a Capability must be globally unique.


| Field | Type | Label | Description |
| ----- | ---- | ----- | ----------- |
| `index` | [uint64](#uint64) |  |  |






<a name="cosmos.capability.v1beta1.CapabilityOwners"></a>

### CapabilityOwners
CapabilityOwners defines a set of owners of a single Capability. The set of
owners must be unique.


| Field | Type | Label | Description |
| ----- | ---- | ----- | ----------- |
| `owners` | [Owner](#cosmos.capability.v1beta1.Owner) | repeated |  |






<a name="cosmos.capability.v1beta1.Owner"></a>

### Owner
Owner defines a single capability owner. An owner is defined by the name of
capability and the module name.


| Field | Type | Label | Description |
| ----- | ---- | ----- | ----------- |
| `module` | [string](#string) |  |  |
| `name` | [string](#string) |  |  |





 <!-- end messages -->

 <!-- end enums -->

 <!-- end HasExtensions -->

 <!-- end services -->



<a name="cosmos/capability/v1beta1/genesis.proto"></a>
<p align="right"><a href="#top">Top</a></p>

## cosmos/capability/v1beta1/genesis.proto



<a name="cosmos.capability.v1beta1.GenesisOwners"></a>

### GenesisOwners
GenesisOwners defines the capability owners with their corresponding index.


| Field | Type | Label | Description |
| ----- | ---- | ----- | ----------- |
| `index` | [uint64](#uint64) |  | index is the index of the capability owner. |
| `index_owners` | [CapabilityOwners](#cosmos.capability.v1beta1.CapabilityOwners) |  | index_owners are the owners at the given index. |






<a name="cosmos.capability.v1beta1.GenesisState"></a>

### GenesisState
GenesisState defines the capability module's genesis state.


| Field | Type | Label | Description |
| ----- | ---- | ----- | ----------- |
| `index` | [uint64](#uint64) |  | index is the capability global index. |
| `owners` | [GenesisOwners](#cosmos.capability.v1beta1.GenesisOwners) | repeated | owners represents a map from index to owners of the capability index index key is string to allow amino marshalling. |





 <!-- end messages -->

 <!-- end enums -->

 <!-- end HasExtensions -->

 <!-- end services -->



<a name="cosmos/crisis/v1beta1/genesis.proto"></a>
<p align="right"><a href="#top">Top</a></p>

## cosmos/crisis/v1beta1/genesis.proto



<a name="cosmos.crisis.v1beta1.GenesisState"></a>

### GenesisState
GenesisState defines the crisis module's genesis state.


| Field | Type | Label | Description |
| ----- | ---- | ----- | ----------- |
| `constant_fee` | [cosmos.base.v1beta1.Coin](#cosmos.base.v1beta1.Coin) |  | constant_fee is the fee used to verify the invariant in the crisis module. |





 <!-- end messages -->

 <!-- end enums -->

 <!-- end HasExtensions -->

 <!-- end services -->



<a name="cosmos/crisis/v1beta1/tx.proto"></a>
<p align="right"><a href="#top">Top</a></p>

## cosmos/crisis/v1beta1/tx.proto



<a name="cosmos.crisis.v1beta1.MsgVerifyInvariant"></a>

### MsgVerifyInvariant
MsgVerifyInvariant represents a message to verify a particular invariance.


| Field | Type | Label | Description |
| ----- | ---- | ----- | ----------- |
| `sender` | [string](#string) |  |  |
| `invariant_module_name` | [string](#string) |  |  |
| `invariant_route` | [string](#string) |  |  |






<a name="cosmos.crisis.v1beta1.MsgVerifyInvariantResponse"></a>

### MsgVerifyInvariantResponse
MsgVerifyInvariantResponse defines the Msg/VerifyInvariant response type.





 <!-- end messages -->

 <!-- end enums -->

 <!-- end HasExtensions -->


<a name="cosmos.crisis.v1beta1.Msg"></a>

### Msg
Msg defines the bank Msg service.

| Method Name | Request Type | Response Type | Description | HTTP Verb | Endpoint |
| ----------- | ------------ | ------------- | ------------| ------- | -------- |
| `VerifyInvariant` | [MsgVerifyInvariant](#cosmos.crisis.v1beta1.MsgVerifyInvariant) | [MsgVerifyInvariantResponse](#cosmos.crisis.v1beta1.MsgVerifyInvariantResponse) | VerifyInvariant defines a method to verify a particular invariance. | |

 <!-- end services -->



<a name="cosmos/crypto/ed25519/keys.proto"></a>
<p align="right"><a href="#top">Top</a></p>

## cosmos/crypto/ed25519/keys.proto



<a name="cosmos.crypto.ed25519.PrivKey"></a>

### PrivKey
Deprecated: PrivKey defines a ed25519 private key.
NOTE: ed25519 keys must not be used in SDK apps except in a tendermint validator context.


| Field | Type | Label | Description |
| ----- | ---- | ----- | ----------- |
| `key` | [bytes](#bytes) |  |  |






<a name="cosmos.crypto.ed25519.PubKey"></a>

### PubKey
PubKey is an ed25519 public key for handling Tendermint keys in SDK.
It's needed for Any serialization and SDK compatibility.
It must not be used in a non Tendermint key context because it doesn't implement
ADR-28. Nevertheless, you will like to use ed25519 in app user level
then you must create a new proto message and follow ADR-28 for Address construction.


| Field | Type | Label | Description |
| ----- | ---- | ----- | ----------- |
| `key` | [bytes](#bytes) |  |  |





 <!-- end messages -->

 <!-- end enums -->

 <!-- end HasExtensions -->

 <!-- end services -->



<a name="cosmos/crypto/multisig/keys.proto"></a>
<p align="right"><a href="#top">Top</a></p>

## cosmos/crypto/multisig/keys.proto



<a name="cosmos.crypto.multisig.LegacyAminoPubKey"></a>

### LegacyAminoPubKey
LegacyAminoPubKey specifies a public key type
which nests multiple public keys and a threshold,
it uses legacy amino address rules.


| Field | Type | Label | Description |
| ----- | ---- | ----- | ----------- |
| `threshold` | [uint32](#uint32) |  |  |
| `public_keys` | [google.protobuf.Any](#google.protobuf.Any) | repeated |  |





 <!-- end messages -->

 <!-- end enums -->

 <!-- end HasExtensions -->

 <!-- end services -->



<a name="cosmos/crypto/multisig/v1beta1/multisig.proto"></a>
<p align="right"><a href="#top">Top</a></p>

## cosmos/crypto/multisig/v1beta1/multisig.proto



<a name="cosmos.crypto.multisig.v1beta1.CompactBitArray"></a>

### CompactBitArray
CompactBitArray is an implementation of a space efficient bit array.
This is used to ensure that the encoded data takes up a minimal amount of
space after proto encoding.
This is not thread safe, and is not intended for concurrent usage.


| Field | Type | Label | Description |
| ----- | ---- | ----- | ----------- |
| `extra_bits_stored` | [uint32](#uint32) |  |  |
| `elems` | [bytes](#bytes) |  |  |






<a name="cosmos.crypto.multisig.v1beta1.MultiSignature"></a>

### MultiSignature
MultiSignature wraps the signatures from a multisig.LegacyAminoPubKey.
See cosmos.tx.v1betata1.ModeInfo.Multi for how to specify which signers
signed and with which modes.


| Field | Type | Label | Description |
| ----- | ---- | ----- | ----------- |
| `signatures` | [bytes](#bytes) | repeated |  |





 <!-- end messages -->

 <!-- end enums -->

 <!-- end HasExtensions -->

 <!-- end services -->



<a name="cosmos/crypto/secp256k1/keys.proto"></a>
<p align="right"><a href="#top">Top</a></p>

## cosmos/crypto/secp256k1/keys.proto



<a name="cosmos.crypto.secp256k1.PrivKey"></a>

### PrivKey
PrivKey defines a secp256k1 private key.


| Field | Type | Label | Description |
| ----- | ---- | ----- | ----------- |
| `key` | [bytes](#bytes) |  |  |






<a name="cosmos.crypto.secp256k1.PubKey"></a>

### PubKey
PubKey defines a secp256k1 public key
Key is the compressed form of the pubkey. The first byte depends is a 0x02 byte
if the y-coordinate is the lexicographically largest of the two associated with
the x-coordinate. Otherwise the first byte is a 0x03.
This prefix is followed with the x-coordinate.


| Field | Type | Label | Description |
| ----- | ---- | ----- | ----------- |
| `key` | [bytes](#bytes) |  |  |





 <!-- end messages -->

 <!-- end enums -->

 <!-- end HasExtensions -->

 <!-- end services -->



<a name="cosmos/crypto/secp256r1/keys.proto"></a>
<p align="right"><a href="#top">Top</a></p>

## cosmos/crypto/secp256r1/keys.proto



<a name="cosmos.crypto.secp256r1.PrivKey"></a>

### PrivKey
PrivKey defines a secp256r1 ECDSA private key.


| Field | Type | Label | Description |
| ----- | ---- | ----- | ----------- |
| `secret` | [bytes](#bytes) |  | secret number serialized using big-endian encoding |






<a name="cosmos.crypto.secp256r1.PubKey"></a>

### PubKey
PubKey defines a secp256r1 ECDSA public key.


| Field | Type | Label | Description |
| ----- | ---- | ----- | ----------- |
| `key` | [bytes](#bytes) |  | Point on secp256r1 curve in a compressed representation as specified in section 4.3.6 of ANSI X9.62: https://webstore.ansi.org/standards/ascx9/ansix9621998 |





 <!-- end messages -->

 <!-- end enums -->

 <!-- end HasExtensions -->

 <!-- end services -->



<a name="cosmos/distribution/v1beta1/distribution.proto"></a>
<p align="right"><a href="#top">Top</a></p>

## cosmos/distribution/v1beta1/distribution.proto



<a name="cosmos.distribution.v1beta1.CommunityPoolSpendProposal"></a>

### CommunityPoolSpendProposal
CommunityPoolSpendProposal details a proposal for use of community funds,
together with how many coins are proposed to be spent, and to which
recipient account.


| Field | Type | Label | Description |
| ----- | ---- | ----- | ----------- |
| `title` | [string](#string) |  |  |
| `description` | [string](#string) |  |  |
| `recipient` | [string](#string) |  |  |
| `amount` | [cosmos.base.v1beta1.Coin](#cosmos.base.v1beta1.Coin) | repeated |  |






<a name="cosmos.distribution.v1beta1.CommunityPoolSpendProposalWithDeposit"></a>

### CommunityPoolSpendProposalWithDeposit
CommunityPoolSpendProposalWithDeposit defines a CommunityPoolSpendProposal
with a deposit


| Field | Type | Label | Description |
| ----- | ---- | ----- | ----------- |
| `title` | [string](#string) |  |  |
| `description` | [string](#string) |  |  |
| `recipient` | [string](#string) |  |  |
| `amount` | [string](#string) |  |  |
| `deposit` | [string](#string) |  |  |






<a name="cosmos.distribution.v1beta1.DelegationDelegatorReward"></a>

### DelegationDelegatorReward
DelegationDelegatorReward represents the properties
of a delegator's delegation reward.


| Field | Type | Label | Description |
| ----- | ---- | ----- | ----------- |
| `validator_address` | [string](#string) |  |  |
| `reward` | [cosmos.base.v1beta1.DecCoin](#cosmos.base.v1beta1.DecCoin) | repeated |  |






<a name="cosmos.distribution.v1beta1.DelegatorStartingInfo"></a>

### DelegatorStartingInfo
DelegatorStartingInfo represents the starting info for a delegator reward
period. It tracks the previous validator period, the delegation's amount of
staking token, and the creation height (to check later on if any slashes have
occurred). NOTE: Even though validators are slashed to whole staking tokens,
the delegators within the validator may be left with less than a full token,
thus sdk.Dec is used.


| Field | Type | Label | Description |
| ----- | ---- | ----- | ----------- |
| `previous_period` | [uint64](#uint64) |  |  |
| `stake` | [string](#string) |  |  |
| `height` | [uint64](#uint64) |  |  |






<a name="cosmos.distribution.v1beta1.FeePool"></a>

### FeePool
FeePool is the global fee pool for distribution.


| Field | Type | Label | Description |
| ----- | ---- | ----- | ----------- |
| `community_pool` | [cosmos.base.v1beta1.DecCoin](#cosmos.base.v1beta1.DecCoin) | repeated |  |






<a name="cosmos.distribution.v1beta1.Params"></a>

### Params
Params defines the set of params for the distribution module.


| Field | Type | Label | Description |
| ----- | ---- | ----- | ----------- |
| `community_tax` | [string](#string) |  |  |
| `base_proposer_reward` | [string](#string) |  |  |
| `bonus_proposer_reward` | [string](#string) |  |  |
| `withdraw_addr_enabled` | [bool](#bool) |  |  |






<a name="cosmos.distribution.v1beta1.ValidatorAccumulatedCommission"></a>

### ValidatorAccumulatedCommission
ValidatorAccumulatedCommission represents accumulated commission
for a validator kept as a running counter, can be withdrawn at any time.


| Field | Type | Label | Description |
| ----- | ---- | ----- | ----------- |
| `commission` | [cosmos.base.v1beta1.DecCoin](#cosmos.base.v1beta1.DecCoin) | repeated |  |






<a name="cosmos.distribution.v1beta1.ValidatorCurrentRewards"></a>

### ValidatorCurrentRewards
ValidatorCurrentRewards represents current rewards and current
period for a validator kept as a running counter and incremented
each block as long as the validator's tokens remain constant.


| Field | Type | Label | Description |
| ----- | ---- | ----- | ----------- |
| `rewards` | [cosmos.base.v1beta1.DecCoin](#cosmos.base.v1beta1.DecCoin) | repeated |  |
| `period` | [uint64](#uint64) |  |  |






<a name="cosmos.distribution.v1beta1.ValidatorHistoricalRewards"></a>

### ValidatorHistoricalRewards
ValidatorHistoricalRewards represents historical rewards for a validator.
Height is implicit within the store key.
Cumulative reward ratio is the sum from the zeroeth period
until this period of rewards / tokens, per the spec.
The reference count indicates the number of objects
which might need to reference this historical entry at any point.
ReferenceCount =
   number of outstanding delegations which ended the associated period (and
   might need to read that record)
 + number of slashes which ended the associated period (and might need to
 read that record)
 + one per validator for the zeroeth period, set on initialization


| Field | Type | Label | Description |
| ----- | ---- | ----- | ----------- |
| `cumulative_reward_ratio` | [cosmos.base.v1beta1.DecCoin](#cosmos.base.v1beta1.DecCoin) | repeated |  |
| `reference_count` | [uint32](#uint32) |  |  |






<a name="cosmos.distribution.v1beta1.ValidatorOutstandingRewards"></a>

### ValidatorOutstandingRewards
ValidatorOutstandingRewards represents outstanding (un-withdrawn) rewards
for a validator inexpensive to track, allows simple sanity checks.


| Field | Type | Label | Description |
| ----- | ---- | ----- | ----------- |
| `rewards` | [cosmos.base.v1beta1.DecCoin](#cosmos.base.v1beta1.DecCoin) | repeated |  |






<a name="cosmos.distribution.v1beta1.ValidatorSlashEvent"></a>

### ValidatorSlashEvent
ValidatorSlashEvent represents a validator slash event.
Height is implicit within the store key.
This is needed to calculate appropriate amount of staking tokens
for delegations which are withdrawn after a slash has occurred.


| Field | Type | Label | Description |
| ----- | ---- | ----- | ----------- |
| `validator_period` | [uint64](#uint64) |  |  |
| `fraction` | [string](#string) |  |  |






<a name="cosmos.distribution.v1beta1.ValidatorSlashEvents"></a>

### ValidatorSlashEvents
ValidatorSlashEvents is a collection of ValidatorSlashEvent messages.


| Field | Type | Label | Description |
| ----- | ---- | ----- | ----------- |
| `validator_slash_events` | [ValidatorSlashEvent](#cosmos.distribution.v1beta1.ValidatorSlashEvent) | repeated |  |





 <!-- end messages -->

 <!-- end enums -->

 <!-- end HasExtensions -->

 <!-- end services -->



<a name="cosmos/distribution/v1beta1/genesis.proto"></a>
<p align="right"><a href="#top">Top</a></p>

## cosmos/distribution/v1beta1/genesis.proto



<a name="cosmos.distribution.v1beta1.DelegatorStartingInfoRecord"></a>

### DelegatorStartingInfoRecord
DelegatorStartingInfoRecord used for import / export via genesis json.


| Field | Type | Label | Description |
| ----- | ---- | ----- | ----------- |
| `delegator_address` | [string](#string) |  | delegator_address is the address of the delegator. |
| `validator_address` | [string](#string) |  | validator_address is the address of the validator. |
| `starting_info` | [DelegatorStartingInfo](#cosmos.distribution.v1beta1.DelegatorStartingInfo) |  | starting_info defines the starting info of a delegator. |






<a name="cosmos.distribution.v1beta1.DelegatorWithdrawInfo"></a>

### DelegatorWithdrawInfo
DelegatorWithdrawInfo is the address for where distributions rewards are
withdrawn to by default this struct is only used at genesis to feed in
default withdraw addresses.


| Field | Type | Label | Description |
| ----- | ---- | ----- | ----------- |
| `delegator_address` | [string](#string) |  | delegator_address is the address of the delegator. |
| `withdraw_address` | [string](#string) |  | withdraw_address is the address to withdraw the delegation rewards to. |






<a name="cosmos.distribution.v1beta1.GenesisState"></a>

### GenesisState
GenesisState defines the distribution module's genesis state.


| Field | Type | Label | Description |
| ----- | ---- | ----- | ----------- |
| `params` | [Params](#cosmos.distribution.v1beta1.Params) |  | params defines all the paramaters of the module. |
| `fee_pool` | [FeePool](#cosmos.distribution.v1beta1.FeePool) |  | fee_pool defines the fee pool at genesis. |
| `delegator_withdraw_infos` | [DelegatorWithdrawInfo](#cosmos.distribution.v1beta1.DelegatorWithdrawInfo) | repeated | fee_pool defines the delegator withdraw infos at genesis. |
| `previous_proposer` | [string](#string) |  | fee_pool defines the previous proposer at genesis. |
| `outstanding_rewards` | [ValidatorOutstandingRewardsRecord](#cosmos.distribution.v1beta1.ValidatorOutstandingRewardsRecord) | repeated | fee_pool defines the outstanding rewards of all validators at genesis. |
| `validator_accumulated_commissions` | [ValidatorAccumulatedCommissionRecord](#cosmos.distribution.v1beta1.ValidatorAccumulatedCommissionRecord) | repeated | fee_pool defines the accumulated commisions of all validators at genesis. |
| `validator_historical_rewards` | [ValidatorHistoricalRewardsRecord](#cosmos.distribution.v1beta1.ValidatorHistoricalRewardsRecord) | repeated | fee_pool defines the historical rewards of all validators at genesis. |
| `validator_current_rewards` | [ValidatorCurrentRewardsRecord](#cosmos.distribution.v1beta1.ValidatorCurrentRewardsRecord) | repeated | fee_pool defines the current rewards of all validators at genesis. |
| `delegator_starting_infos` | [DelegatorStartingInfoRecord](#cosmos.distribution.v1beta1.DelegatorStartingInfoRecord) | repeated | fee_pool defines the delegator starting infos at genesis. |
| `validator_slash_events` | [ValidatorSlashEventRecord](#cosmos.distribution.v1beta1.ValidatorSlashEventRecord) | repeated | fee_pool defines the validator slash events at genesis. |






<a name="cosmos.distribution.v1beta1.ValidatorAccumulatedCommissionRecord"></a>

### ValidatorAccumulatedCommissionRecord
ValidatorAccumulatedCommissionRecord is used for import / export via genesis
json.


| Field | Type | Label | Description |
| ----- | ---- | ----- | ----------- |
| `validator_address` | [string](#string) |  | validator_address is the address of the validator. |
| `accumulated` | [ValidatorAccumulatedCommission](#cosmos.distribution.v1beta1.ValidatorAccumulatedCommission) |  | accumulated is the accumulated commission of a validator. |






<a name="cosmos.distribution.v1beta1.ValidatorCurrentRewardsRecord"></a>

### ValidatorCurrentRewardsRecord
ValidatorCurrentRewardsRecord is used for import / export via genesis json.


| Field | Type | Label | Description |
| ----- | ---- | ----- | ----------- |
| `validator_address` | [string](#string) |  | validator_address is the address of the validator. |
| `rewards` | [ValidatorCurrentRewards](#cosmos.distribution.v1beta1.ValidatorCurrentRewards) |  | rewards defines the current rewards of a validator. |






<a name="cosmos.distribution.v1beta1.ValidatorHistoricalRewardsRecord"></a>

### ValidatorHistoricalRewardsRecord
ValidatorHistoricalRewardsRecord is used for import / export via genesis
json.


| Field | Type | Label | Description |
| ----- | ---- | ----- | ----------- |
| `validator_address` | [string](#string) |  | validator_address is the address of the validator. |
| `period` | [uint64](#uint64) |  | period defines the period the historical rewards apply to. |
| `rewards` | [ValidatorHistoricalRewards](#cosmos.distribution.v1beta1.ValidatorHistoricalRewards) |  | rewards defines the historical rewards of a validator. |






<a name="cosmos.distribution.v1beta1.ValidatorOutstandingRewardsRecord"></a>

### ValidatorOutstandingRewardsRecord
ValidatorOutstandingRewardsRecord is used for import/export via genesis json.


| Field | Type | Label | Description |
| ----- | ---- | ----- | ----------- |
| `validator_address` | [string](#string) |  | validator_address is the address of the validator. |
| `outstanding_rewards` | [cosmos.base.v1beta1.DecCoin](#cosmos.base.v1beta1.DecCoin) | repeated | outstanding_rewards represents the oustanding rewards of a validator. |






<a name="cosmos.distribution.v1beta1.ValidatorSlashEventRecord"></a>

### ValidatorSlashEventRecord
ValidatorSlashEventRecord is used for import / export via genesis json.


| Field | Type | Label | Description |
| ----- | ---- | ----- | ----------- |
| `validator_address` | [string](#string) |  | validator_address is the address of the validator. |
| `height` | [uint64](#uint64) |  | height defines the block height at which the slash event occured. |
| `period` | [uint64](#uint64) |  | period is the period of the slash event. |
| `validator_slash_event` | [ValidatorSlashEvent](#cosmos.distribution.v1beta1.ValidatorSlashEvent) |  | validator_slash_event describes the slash event. |





 <!-- end messages -->

 <!-- end enums -->

 <!-- end HasExtensions -->

 <!-- end services -->



<a name="cosmos/distribution/v1beta1/query.proto"></a>
<p align="right"><a href="#top">Top</a></p>

## cosmos/distribution/v1beta1/query.proto



<a name="cosmos.distribution.v1beta1.QueryCommunityPoolRequest"></a>

### QueryCommunityPoolRequest
QueryCommunityPoolRequest is the request type for the Query/CommunityPool RPC
method.






<a name="cosmos.distribution.v1beta1.QueryCommunityPoolResponse"></a>

### QueryCommunityPoolResponse
QueryCommunityPoolResponse is the response type for the Query/CommunityPool
RPC method.


| Field | Type | Label | Description |
| ----- | ---- | ----- | ----------- |
| `pool` | [cosmos.base.v1beta1.DecCoin](#cosmos.base.v1beta1.DecCoin) | repeated | pool defines community pool's coins. |






<a name="cosmos.distribution.v1beta1.QueryDelegationRewardsRequest"></a>

### QueryDelegationRewardsRequest
QueryDelegationRewardsRequest is the request type for the
Query/DelegationRewards RPC method.


| Field | Type | Label | Description |
| ----- | ---- | ----- | ----------- |
| `delegator_address` | [string](#string) |  | delegator_address defines the delegator address to query for. |
| `validator_address` | [string](#string) |  | validator_address defines the validator address to query for. |






<a name="cosmos.distribution.v1beta1.QueryDelegationRewardsResponse"></a>

### QueryDelegationRewardsResponse
QueryDelegationRewardsResponse is the response type for the
Query/DelegationRewards RPC method.


| Field | Type | Label | Description |
| ----- | ---- | ----- | ----------- |
| `rewards` | [cosmos.base.v1beta1.DecCoin](#cosmos.base.v1beta1.DecCoin) | repeated | rewards defines the rewards accrued by a delegation. |






<a name="cosmos.distribution.v1beta1.QueryDelegationTotalRewardsRequest"></a>

### QueryDelegationTotalRewardsRequest
QueryDelegationTotalRewardsRequest is the request type for the
Query/DelegationTotalRewards RPC method.


| Field | Type | Label | Description |
| ----- | ---- | ----- | ----------- |
| `delegator_address` | [string](#string) |  | delegator_address defines the delegator address to query for. |






<a name="cosmos.distribution.v1beta1.QueryDelegationTotalRewardsResponse"></a>

### QueryDelegationTotalRewardsResponse
QueryDelegationTotalRewardsResponse is the response type for the
Query/DelegationTotalRewards RPC method.


| Field | Type | Label | Description |
| ----- | ---- | ----- | ----------- |
| `rewards` | [DelegationDelegatorReward](#cosmos.distribution.v1beta1.DelegationDelegatorReward) | repeated | rewards defines all the rewards accrued by a delegator. |
| `total` | [cosmos.base.v1beta1.DecCoin](#cosmos.base.v1beta1.DecCoin) | repeated | total defines the sum of all the rewards. |






<a name="cosmos.distribution.v1beta1.QueryDelegatorValidatorsRequest"></a>

### QueryDelegatorValidatorsRequest
QueryDelegatorValidatorsRequest is the request type for the
Query/DelegatorValidators RPC method.


| Field | Type | Label | Description |
| ----- | ---- | ----- | ----------- |
| `delegator_address` | [string](#string) |  | delegator_address defines the delegator address to query for. |






<a name="cosmos.distribution.v1beta1.QueryDelegatorValidatorsResponse"></a>

### QueryDelegatorValidatorsResponse
QueryDelegatorValidatorsResponse is the response type for the
Query/DelegatorValidators RPC method.


| Field | Type | Label | Description |
| ----- | ---- | ----- | ----------- |
| `validators` | [string](#string) | repeated | validators defines the validators a delegator is delegating for. |






<a name="cosmos.distribution.v1beta1.QueryDelegatorWithdrawAddressRequest"></a>

### QueryDelegatorWithdrawAddressRequest
QueryDelegatorWithdrawAddressRequest is the request type for the
Query/DelegatorWithdrawAddress RPC method.


| Field | Type | Label | Description |
| ----- | ---- | ----- | ----------- |
| `delegator_address` | [string](#string) |  | delegator_address defines the delegator address to query for. |






<a name="cosmos.distribution.v1beta1.QueryDelegatorWithdrawAddressResponse"></a>

### QueryDelegatorWithdrawAddressResponse
QueryDelegatorWithdrawAddressResponse is the response type for the
Query/DelegatorWithdrawAddress RPC method.


| Field | Type | Label | Description |
| ----- | ---- | ----- | ----------- |
| `withdraw_address` | [string](#string) |  | withdraw_address defines the delegator address to query for. |






<a name="cosmos.distribution.v1beta1.QueryParamsRequest"></a>

### QueryParamsRequest
QueryParamsRequest is the request type for the Query/Params RPC method.






<a name="cosmos.distribution.v1beta1.QueryParamsResponse"></a>

### QueryParamsResponse
QueryParamsResponse is the response type for the Query/Params RPC method.


| Field | Type | Label | Description |
| ----- | ---- | ----- | ----------- |
| `params` | [Params](#cosmos.distribution.v1beta1.Params) |  | params defines the parameters of the module. |






<a name="cosmos.distribution.v1beta1.QueryValidatorCommissionRequest"></a>

### QueryValidatorCommissionRequest
QueryValidatorCommissionRequest is the request type for the
Query/ValidatorCommission RPC method


| Field | Type | Label | Description |
| ----- | ---- | ----- | ----------- |
| `validator_address` | [string](#string) |  | validator_address defines the validator address to query for. |






<a name="cosmos.distribution.v1beta1.QueryValidatorCommissionResponse"></a>

### QueryValidatorCommissionResponse
QueryValidatorCommissionResponse is the response type for the
Query/ValidatorCommission RPC method


| Field | Type | Label | Description |
| ----- | ---- | ----- | ----------- |
| `commission` | [ValidatorAccumulatedCommission](#cosmos.distribution.v1beta1.ValidatorAccumulatedCommission) |  | commission defines the commision the validator received. |






<a name="cosmos.distribution.v1beta1.QueryValidatorOutstandingRewardsRequest"></a>

### QueryValidatorOutstandingRewardsRequest
QueryValidatorOutstandingRewardsRequest is the request type for the
Query/ValidatorOutstandingRewards RPC method.


| Field | Type | Label | Description |
| ----- | ---- | ----- | ----------- |
| `validator_address` | [string](#string) |  | validator_address defines the validator address to query for. |






<a name="cosmos.distribution.v1beta1.QueryValidatorOutstandingRewardsResponse"></a>

### QueryValidatorOutstandingRewardsResponse
QueryValidatorOutstandingRewardsResponse is the response type for the
Query/ValidatorOutstandingRewards RPC method.


| Field | Type | Label | Description |
| ----- | ---- | ----- | ----------- |
| `rewards` | [ValidatorOutstandingRewards](#cosmos.distribution.v1beta1.ValidatorOutstandingRewards) |  |  |






<a name="cosmos.distribution.v1beta1.QueryValidatorSlashesRequest"></a>

### QueryValidatorSlashesRequest
QueryValidatorSlashesRequest is the request type for the
Query/ValidatorSlashes RPC method


| Field | Type | Label | Description |
| ----- | ---- | ----- | ----------- |
| `validator_address` | [string](#string) |  | validator_address defines the validator address to query for. |
| `starting_height` | [uint64](#uint64) |  | starting_height defines the optional starting height to query the slashes. |
| `ending_height` | [uint64](#uint64) |  | starting_height defines the optional ending height to query the slashes. |
| `pagination` | [cosmos.base.query.v1beta1.PageRequest](#cosmos.base.query.v1beta1.PageRequest) |  | pagination defines an optional pagination for the request. |






<a name="cosmos.distribution.v1beta1.QueryValidatorSlashesResponse"></a>

### QueryValidatorSlashesResponse
QueryValidatorSlashesResponse is the response type for the
Query/ValidatorSlashes RPC method.


| Field | Type | Label | Description |
| ----- | ---- | ----- | ----------- |
| `slashes` | [ValidatorSlashEvent](#cosmos.distribution.v1beta1.ValidatorSlashEvent) | repeated | slashes defines the slashes the validator received. |
| `pagination` | [cosmos.base.query.v1beta1.PageResponse](#cosmos.base.query.v1beta1.PageResponse) |  | pagination defines the pagination in the response. |





 <!-- end messages -->

 <!-- end enums -->

 <!-- end HasExtensions -->


<a name="cosmos.distribution.v1beta1.Query"></a>

### Query
Query defines the gRPC querier service for distribution module.

| Method Name | Request Type | Response Type | Description | HTTP Verb | Endpoint |
| ----------- | ------------ | ------------- | ------------| ------- | -------- |
| `Params` | [QueryParamsRequest](#cosmos.distribution.v1beta1.QueryParamsRequest) | [QueryParamsResponse](#cosmos.distribution.v1beta1.QueryParamsResponse) | Params queries params of the distribution module. | GET|/cosmos/distribution/v1beta1/params|
| `ValidatorOutstandingRewards` | [QueryValidatorOutstandingRewardsRequest](#cosmos.distribution.v1beta1.QueryValidatorOutstandingRewardsRequest) | [QueryValidatorOutstandingRewardsResponse](#cosmos.distribution.v1beta1.QueryValidatorOutstandingRewardsResponse) | ValidatorOutstandingRewards queries rewards of a validator address. | GET|/cosmos/distribution/v1beta1/validators/{validator_address}/outstanding_rewards|
| `ValidatorCommission` | [QueryValidatorCommissionRequest](#cosmos.distribution.v1beta1.QueryValidatorCommissionRequest) | [QueryValidatorCommissionResponse](#cosmos.distribution.v1beta1.QueryValidatorCommissionResponse) | ValidatorCommission queries accumulated commission for a validator. | GET|/cosmos/distribution/v1beta1/validators/{validator_address}/commission|
| `ValidatorSlashes` | [QueryValidatorSlashesRequest](#cosmos.distribution.v1beta1.QueryValidatorSlashesRequest) | [QueryValidatorSlashesResponse](#cosmos.distribution.v1beta1.QueryValidatorSlashesResponse) | ValidatorSlashes queries slash events of a validator. | GET|/cosmos/distribution/v1beta1/validators/{validator_address}/slashes|
| `DelegationRewards` | [QueryDelegationRewardsRequest](#cosmos.distribution.v1beta1.QueryDelegationRewardsRequest) | [QueryDelegationRewardsResponse](#cosmos.distribution.v1beta1.QueryDelegationRewardsResponse) | DelegationRewards queries the total rewards accrued by a delegation. | GET|/cosmos/distribution/v1beta1/delegators/{delegator_address}/rewards/{validator_address}|
| `DelegationTotalRewards` | [QueryDelegationTotalRewardsRequest](#cosmos.distribution.v1beta1.QueryDelegationTotalRewardsRequest) | [QueryDelegationTotalRewardsResponse](#cosmos.distribution.v1beta1.QueryDelegationTotalRewardsResponse) | DelegationTotalRewards queries the total rewards accrued by a each validator. | GET|/cosmos/distribution/v1beta1/delegators/{delegator_address}/rewards|
| `DelegatorValidators` | [QueryDelegatorValidatorsRequest](#cosmos.distribution.v1beta1.QueryDelegatorValidatorsRequest) | [QueryDelegatorValidatorsResponse](#cosmos.distribution.v1beta1.QueryDelegatorValidatorsResponse) | DelegatorValidators queries the validators of a delegator. | GET|/cosmos/distribution/v1beta1/delegators/{delegator_address}/validators|
| `DelegatorWithdrawAddress` | [QueryDelegatorWithdrawAddressRequest](#cosmos.distribution.v1beta1.QueryDelegatorWithdrawAddressRequest) | [QueryDelegatorWithdrawAddressResponse](#cosmos.distribution.v1beta1.QueryDelegatorWithdrawAddressResponse) | DelegatorWithdrawAddress queries withdraw address of a delegator. | GET|/cosmos/distribution/v1beta1/delegators/{delegator_address}/withdraw_address|
| `CommunityPool` | [QueryCommunityPoolRequest](#cosmos.distribution.v1beta1.QueryCommunityPoolRequest) | [QueryCommunityPoolResponse](#cosmos.distribution.v1beta1.QueryCommunityPoolResponse) | CommunityPool queries the community pool coins. | GET|/cosmos/distribution/v1beta1/community_pool|

 <!-- end services -->



<a name="cosmos/distribution/v1beta1/tx.proto"></a>
<p align="right"><a href="#top">Top</a></p>

## cosmos/distribution/v1beta1/tx.proto



<a name="cosmos.distribution.v1beta1.MsgFundCommunityPool"></a>

### MsgFundCommunityPool
MsgFundCommunityPool allows an account to directly
fund the community pool.


| Field | Type | Label | Description |
| ----- | ---- | ----- | ----------- |
| `amount` | [cosmos.base.v1beta1.Coin](#cosmos.base.v1beta1.Coin) | repeated |  |
| `depositor` | [string](#string) |  |  |






<a name="cosmos.distribution.v1beta1.MsgFundCommunityPoolResponse"></a>

### MsgFundCommunityPoolResponse
MsgFundCommunityPoolResponse defines the Msg/FundCommunityPool response type.






<a name="cosmos.distribution.v1beta1.MsgSetWithdrawAddress"></a>

### MsgSetWithdrawAddress
MsgSetWithdrawAddress sets the withdraw address for
a delegator (or validator self-delegation).


| Field | Type | Label | Description |
| ----- | ---- | ----- | ----------- |
| `delegator_address` | [string](#string) |  |  |
| `withdraw_address` | [string](#string) |  |  |






<a name="cosmos.distribution.v1beta1.MsgSetWithdrawAddressResponse"></a>

### MsgSetWithdrawAddressResponse
MsgSetWithdrawAddressResponse defines the Msg/SetWithdrawAddress response type.






<a name="cosmos.distribution.v1beta1.MsgWithdrawDelegatorReward"></a>

### MsgWithdrawDelegatorReward
MsgWithdrawDelegatorReward represents delegation withdrawal to a delegator
from a single validator.


| Field | Type | Label | Description |
| ----- | ---- | ----- | ----------- |
| `delegator_address` | [string](#string) |  |  |
| `validator_address` | [string](#string) |  |  |






<a name="cosmos.distribution.v1beta1.MsgWithdrawDelegatorRewardResponse"></a>

### MsgWithdrawDelegatorRewardResponse
MsgWithdrawDelegatorRewardResponse defines the Msg/WithdrawDelegatorReward response type.






<a name="cosmos.distribution.v1beta1.MsgWithdrawValidatorCommission"></a>

### MsgWithdrawValidatorCommission
MsgWithdrawValidatorCommission withdraws the full commission to the validator
address.


| Field | Type | Label | Description |
| ----- | ---- | ----- | ----------- |
| `validator_address` | [string](#string) |  |  |






<a name="cosmos.distribution.v1beta1.MsgWithdrawValidatorCommissionResponse"></a>

### MsgWithdrawValidatorCommissionResponse
MsgWithdrawValidatorCommissionResponse defines the Msg/WithdrawValidatorCommission response type.





 <!-- end messages -->

 <!-- end enums -->

 <!-- end HasExtensions -->


<a name="cosmos.distribution.v1beta1.Msg"></a>

### Msg
Msg defines the distribution Msg service.

| Method Name | Request Type | Response Type | Description | HTTP Verb | Endpoint |
| ----------- | ------------ | ------------- | ------------| ------- | -------- |
| `SetWithdrawAddress` | [MsgSetWithdrawAddress](#cosmos.distribution.v1beta1.MsgSetWithdrawAddress) | [MsgSetWithdrawAddressResponse](#cosmos.distribution.v1beta1.MsgSetWithdrawAddressResponse) | SetWithdrawAddress defines a method to change the withdraw address for a delegator (or validator self-delegation). | |
| `WithdrawDelegatorReward` | [MsgWithdrawDelegatorReward](#cosmos.distribution.v1beta1.MsgWithdrawDelegatorReward) | [MsgWithdrawDelegatorRewardResponse](#cosmos.distribution.v1beta1.MsgWithdrawDelegatorRewardResponse) | WithdrawDelegatorReward defines a method to withdraw rewards of delegator from a single validator. | |
| `WithdrawValidatorCommission` | [MsgWithdrawValidatorCommission](#cosmos.distribution.v1beta1.MsgWithdrawValidatorCommission) | [MsgWithdrawValidatorCommissionResponse](#cosmos.distribution.v1beta1.MsgWithdrawValidatorCommissionResponse) | WithdrawValidatorCommission defines a method to withdraw the full commission to the validator address. | |
| `FundCommunityPool` | [MsgFundCommunityPool](#cosmos.distribution.v1beta1.MsgFundCommunityPool) | [MsgFundCommunityPoolResponse](#cosmos.distribution.v1beta1.MsgFundCommunityPoolResponse) | FundCommunityPool defines a method to allow an account to directly fund the community pool. | |

 <!-- end services -->



<a name="cosmos/evidence/v1beta1/evidence.proto"></a>
<p align="right"><a href="#top">Top</a></p>

## cosmos/evidence/v1beta1/evidence.proto



<a name="cosmos.evidence.v1beta1.Equivocation"></a>

### Equivocation
Equivocation implements the Evidence interface and defines evidence of double
signing misbehavior.


| Field | Type | Label | Description |
| ----- | ---- | ----- | ----------- |
| `height` | [int64](#int64) |  |  |
| `time` | [google.protobuf.Timestamp](#google.protobuf.Timestamp) |  |  |
| `power` | [int64](#int64) |  |  |
| `consensus_address` | [string](#string) |  |  |





 <!-- end messages -->

 <!-- end enums -->

 <!-- end HasExtensions -->

 <!-- end services -->



<a name="cosmos/evidence/v1beta1/genesis.proto"></a>
<p align="right"><a href="#top">Top</a></p>

## cosmos/evidence/v1beta1/genesis.proto



<a name="cosmos.evidence.v1beta1.GenesisState"></a>

### GenesisState
GenesisState defines the evidence module's genesis state.


| Field | Type | Label | Description |
| ----- | ---- | ----- | ----------- |
| `evidence` | [google.protobuf.Any](#google.protobuf.Any) | repeated | evidence defines all the evidence at genesis. |





 <!-- end messages -->

 <!-- end enums -->

 <!-- end HasExtensions -->

 <!-- end services -->



<a name="cosmos/evidence/v1beta1/query.proto"></a>
<p align="right"><a href="#top">Top</a></p>

## cosmos/evidence/v1beta1/query.proto



<a name="cosmos.evidence.v1beta1.QueryAllEvidenceRequest"></a>

### QueryAllEvidenceRequest
QueryEvidenceRequest is the request type for the Query/AllEvidence RPC
method.


| Field | Type | Label | Description |
| ----- | ---- | ----- | ----------- |
| `pagination` | [cosmos.base.query.v1beta1.PageRequest](#cosmos.base.query.v1beta1.PageRequest) |  | pagination defines an optional pagination for the request. |






<a name="cosmos.evidence.v1beta1.QueryAllEvidenceResponse"></a>

### QueryAllEvidenceResponse
QueryAllEvidenceResponse is the response type for the Query/AllEvidence RPC
method.


| Field | Type | Label | Description |
| ----- | ---- | ----- | ----------- |
| `evidence` | [google.protobuf.Any](#google.protobuf.Any) | repeated | evidence returns all evidences. |
| `pagination` | [cosmos.base.query.v1beta1.PageResponse](#cosmos.base.query.v1beta1.PageResponse) |  | pagination defines the pagination in the response. |






<a name="cosmos.evidence.v1beta1.QueryEvidenceRequest"></a>

### QueryEvidenceRequest
QueryEvidenceRequest is the request type for the Query/Evidence RPC method.


| Field | Type | Label | Description |
| ----- | ---- | ----- | ----------- |
| `evidence_hash` | [bytes](#bytes) |  | evidence_hash defines the hash of the requested evidence. |






<a name="cosmos.evidence.v1beta1.QueryEvidenceResponse"></a>

### QueryEvidenceResponse
QueryEvidenceResponse is the response type for the Query/Evidence RPC method.


| Field | Type | Label | Description |
| ----- | ---- | ----- | ----------- |
| `evidence` | [google.protobuf.Any](#google.protobuf.Any) |  | evidence returns the requested evidence. |





 <!-- end messages -->

 <!-- end enums -->

 <!-- end HasExtensions -->


<a name="cosmos.evidence.v1beta1.Query"></a>

### Query
Query defines the gRPC querier service.

| Method Name | Request Type | Response Type | Description | HTTP Verb | Endpoint |
| ----------- | ------------ | ------------- | ------------| ------- | -------- |
| `Evidence` | [QueryEvidenceRequest](#cosmos.evidence.v1beta1.QueryEvidenceRequest) | [QueryEvidenceResponse](#cosmos.evidence.v1beta1.QueryEvidenceResponse) | Evidence queries evidence based on evidence hash. | GET|/cosmos/evidence/v1beta1/evidence/{evidence_hash}|
| `AllEvidence` | [QueryAllEvidenceRequest](#cosmos.evidence.v1beta1.QueryAllEvidenceRequest) | [QueryAllEvidenceResponse](#cosmos.evidence.v1beta1.QueryAllEvidenceResponse) | AllEvidence queries all evidence. | GET|/cosmos/evidence/v1beta1/evidence|

 <!-- end services -->



<a name="cosmos/evidence/v1beta1/tx.proto"></a>
<p align="right"><a href="#top">Top</a></p>

## cosmos/evidence/v1beta1/tx.proto



<a name="cosmos.evidence.v1beta1.MsgSubmitEvidence"></a>

### MsgSubmitEvidence
MsgSubmitEvidence represents a message that supports submitting arbitrary
Evidence of misbehavior such as equivocation or counterfactual signing.


| Field | Type | Label | Description |
| ----- | ---- | ----- | ----------- |
| `submitter` | [string](#string) |  |  |
| `evidence` | [google.protobuf.Any](#google.protobuf.Any) |  |  |






<a name="cosmos.evidence.v1beta1.MsgSubmitEvidenceResponse"></a>

### MsgSubmitEvidenceResponse
MsgSubmitEvidenceResponse defines the Msg/SubmitEvidence response type.


| Field | Type | Label | Description |
| ----- | ---- | ----- | ----------- |
| `hash` | [bytes](#bytes) |  | hash defines the hash of the evidence. |





 <!-- end messages -->

 <!-- end enums -->

 <!-- end HasExtensions -->


<a name="cosmos.evidence.v1beta1.Msg"></a>

### Msg
Msg defines the evidence Msg service.

| Method Name | Request Type | Response Type | Description | HTTP Verb | Endpoint |
| ----------- | ------------ | ------------- | ------------| ------- | -------- |
| `SubmitEvidence` | [MsgSubmitEvidence](#cosmos.evidence.v1beta1.MsgSubmitEvidence) | [MsgSubmitEvidenceResponse](#cosmos.evidence.v1beta1.MsgSubmitEvidenceResponse) | SubmitEvidence submits an arbitrary Evidence of misbehavior such as equivocation or counterfactual signing. | |

 <!-- end services -->



<a name="cosmos/feegrant/v1beta1/feegrant.proto"></a>
<p align="right"><a href="#top">Top</a></p>

## cosmos/feegrant/v1beta1/feegrant.proto



<a name="cosmos.feegrant.v1beta1.AllowedMsgAllowance"></a>

### AllowedMsgAllowance
AllowedMsgAllowance creates allowance only for specified message types.


| Field | Type | Label | Description |
| ----- | ---- | ----- | ----------- |
| `allowance` | [google.protobuf.Any](#google.protobuf.Any) |  | allowance can be any of basic and filtered fee allowance. |
| `allowed_messages` | [string](#string) | repeated | allowed_messages are the messages for which the grantee has the access. |






<a name="cosmos.feegrant.v1beta1.BasicAllowance"></a>

### BasicAllowance
BasicAllowance implements Allowance with a one-time grant of tokens
that optionally expires. The grantee can use up to SpendLimit to cover fees.


| Field | Type | Label | Description |
| ----- | ---- | ----- | ----------- |
| `spend_limit` | [cosmos.base.v1beta1.Coin](#cosmos.base.v1beta1.Coin) | repeated | spend_limit specifies the maximum amount of tokens that can be spent by this allowance and will be updated as tokens are spent. If it is empty, there is no spend limit and any amount of coins can be spent. |
| `expiration` | [google.protobuf.Timestamp](#google.protobuf.Timestamp) |  | expiration specifies an optional time when this allowance expires |






<a name="cosmos.feegrant.v1beta1.Grant"></a>

### Grant
Grant is stored in the KVStore to record a grant with full context


| Field | Type | Label | Description |
| ----- | ---- | ----- | ----------- |
| `granter` | [string](#string) |  | granter is the address of the user granting an allowance of their funds. |
| `grantee` | [string](#string) |  | grantee is the address of the user being granted an allowance of another user's funds. |
| `allowance` | [google.protobuf.Any](#google.protobuf.Any) |  | allowance can be any of basic and filtered fee allowance. |






<a name="cosmos.feegrant.v1beta1.PeriodicAllowance"></a>

### PeriodicAllowance
PeriodicAllowance extends Allowance to allow for both a maximum cap,
as well as a limit per time period.


| Field | Type | Label | Description |
| ----- | ---- | ----- | ----------- |
| `basic` | [BasicAllowance](#cosmos.feegrant.v1beta1.BasicAllowance) |  | basic specifies a struct of `BasicAllowance` |
| `period` | [google.protobuf.Duration](#google.protobuf.Duration) |  | period specifies the time duration in which period_spend_limit coins can be spent before that allowance is reset |
| `period_spend_limit` | [cosmos.base.v1beta1.Coin](#cosmos.base.v1beta1.Coin) | repeated | period_spend_limit specifies the maximum number of coins that can be spent in the period |
| `period_can_spend` | [cosmos.base.v1beta1.Coin](#cosmos.base.v1beta1.Coin) | repeated | period_can_spend is the number of coins left to be spent before the period_reset time |
| `period_reset` | [google.protobuf.Timestamp](#google.protobuf.Timestamp) |  | period_reset is the time at which this period resets and a new one begins, it is calculated from the start time of the first transaction after the last period ended |





 <!-- end messages -->

 <!-- end enums -->

 <!-- end HasExtensions -->

 <!-- end services -->



<a name="cosmos/feegrant/v1beta1/genesis.proto"></a>
<p align="right"><a href="#top">Top</a></p>

## cosmos/feegrant/v1beta1/genesis.proto



<a name="cosmos.feegrant.v1beta1.GenesisState"></a>

### GenesisState
GenesisState contains a set of fee allowances, persisted from the store


| Field | Type | Label | Description |
| ----- | ---- | ----- | ----------- |
| `allowances` | [Grant](#cosmos.feegrant.v1beta1.Grant) | repeated |  |





 <!-- end messages -->

 <!-- end enums -->

 <!-- end HasExtensions -->

 <!-- end services -->



<a name="cosmos/feegrant/v1beta1/query.proto"></a>
<p align="right"><a href="#top">Top</a></p>

## cosmos/feegrant/v1beta1/query.proto



<a name="cosmos.feegrant.v1beta1.QueryAllowanceRequest"></a>

### QueryAllowanceRequest
QueryAllowanceRequest is the request type for the Query/Allowance RPC method.


| Field | Type | Label | Description |
| ----- | ---- | ----- | ----------- |
| `granter` | [string](#string) |  | granter is the address of the user granting an allowance of their funds. |
| `grantee` | [string](#string) |  | grantee is the address of the user being granted an allowance of another user's funds. |






<a name="cosmos.feegrant.v1beta1.QueryAllowanceResponse"></a>

### QueryAllowanceResponse
QueryAllowanceResponse is the response type for the Query/Allowance RPC method.


| Field | Type | Label | Description |
| ----- | ---- | ----- | ----------- |
| `allowance` | [Grant](#cosmos.feegrant.v1beta1.Grant) |  | allowance is a allowance granted for grantee by granter. |






<a name="cosmos.feegrant.v1beta1.QueryAllowancesRequest"></a>

### QueryAllowancesRequest
QueryAllowancesRequest is the request type for the Query/Allowances RPC method.


| Field | Type | Label | Description |
| ----- | ---- | ----- | ----------- |
| `grantee` | [string](#string) |  |  |
| `pagination` | [cosmos.base.query.v1beta1.PageRequest](#cosmos.base.query.v1beta1.PageRequest) |  | pagination defines an pagination for the request. |






<a name="cosmos.feegrant.v1beta1.QueryAllowancesResponse"></a>

### QueryAllowancesResponse
QueryAllowancesResponse is the response type for the Query/Allowances RPC method.


| Field | Type | Label | Description |
| ----- | ---- | ----- | ----------- |
| `allowances` | [Grant](#cosmos.feegrant.v1beta1.Grant) | repeated | allowances are allowance's granted for grantee by granter. |
| `pagination` | [cosmos.base.query.v1beta1.PageResponse](#cosmos.base.query.v1beta1.PageResponse) |  | pagination defines an pagination for the response. |





 <!-- end messages -->

 <!-- end enums -->

 <!-- end HasExtensions -->


<a name="cosmos.feegrant.v1beta1.Query"></a>

### Query
Query defines the gRPC querier service.

| Method Name | Request Type | Response Type | Description | HTTP Verb | Endpoint |
| ----------- | ------------ | ------------- | ------------| ------- | -------- |
| `Allowance` | [QueryAllowanceRequest](#cosmos.feegrant.v1beta1.QueryAllowanceRequest) | [QueryAllowanceResponse](#cosmos.feegrant.v1beta1.QueryAllowanceResponse) | Allowance returns fee granted to the grantee by the granter. | GET|/cosmos/feegrant/v1beta1/allowance/{granter}/{grantee}|
| `Allowances` | [QueryAllowancesRequest](#cosmos.feegrant.v1beta1.QueryAllowancesRequest) | [QueryAllowancesResponse](#cosmos.feegrant.v1beta1.QueryAllowancesResponse) | Allowances returns all the grants for address. | GET|/cosmos/feegrant/v1beta1/allowances/{grantee}|

 <!-- end services -->



<a name="cosmos/feegrant/v1beta1/tx.proto"></a>
<p align="right"><a href="#top">Top</a></p>

## cosmos/feegrant/v1beta1/tx.proto



<a name="cosmos.feegrant.v1beta1.MsgGrantAllowance"></a>

### MsgGrantAllowance
MsgGrantAllowance adds permission for Grantee to spend up to Allowance
of fees from the account of Granter.


| Field | Type | Label | Description |
| ----- | ---- | ----- | ----------- |
| `granter` | [string](#string) |  | granter is the address of the user granting an allowance of their funds. |
| `grantee` | [string](#string) |  | grantee is the address of the user being granted an allowance of another user's funds. |
| `allowance` | [google.protobuf.Any](#google.protobuf.Any) |  | allowance can be any of basic and filtered fee allowance. |






<a name="cosmos.feegrant.v1beta1.MsgGrantAllowanceResponse"></a>

### MsgGrantAllowanceResponse
MsgGrantAllowanceResponse defines the Msg/GrantAllowanceResponse response type.






<a name="cosmos.feegrant.v1beta1.MsgRevokeAllowance"></a>

### MsgRevokeAllowance
MsgRevokeAllowance removes any existing Allowance from Granter to Grantee.


| Field | Type | Label | Description |
| ----- | ---- | ----- | ----------- |
| `granter` | [string](#string) |  | granter is the address of the user granting an allowance of their funds. |
| `grantee` | [string](#string) |  | grantee is the address of the user being granted an allowance of another user's funds. |






<a name="cosmos.feegrant.v1beta1.MsgRevokeAllowanceResponse"></a>

### MsgRevokeAllowanceResponse
MsgRevokeAllowanceResponse defines the Msg/RevokeAllowanceResponse response type.





 <!-- end messages -->

 <!-- end enums -->

 <!-- end HasExtensions -->


<a name="cosmos.feegrant.v1beta1.Msg"></a>

### Msg
Msg defines the feegrant msg service.

| Method Name | Request Type | Response Type | Description | HTTP Verb | Endpoint |
| ----------- | ------------ | ------------- | ------------| ------- | -------- |
| `GrantAllowance` | [MsgGrantAllowance](#cosmos.feegrant.v1beta1.MsgGrantAllowance) | [MsgGrantAllowanceResponse](#cosmos.feegrant.v1beta1.MsgGrantAllowanceResponse) | GrantAllowance grants fee allowance to the grantee on the granter's account with the provided expiration time. | |
| `RevokeAllowance` | [MsgRevokeAllowance](#cosmos.feegrant.v1beta1.MsgRevokeAllowance) | [MsgRevokeAllowanceResponse](#cosmos.feegrant.v1beta1.MsgRevokeAllowanceResponse) | RevokeAllowance revokes any fee allowance of granter's account that has been granted to the grantee. | |

 <!-- end services -->



<a name="cosmos/genutil/v1beta1/genesis.proto"></a>
<p align="right"><a href="#top">Top</a></p>

## cosmos/genutil/v1beta1/genesis.proto



<a name="cosmos.genutil.v1beta1.GenesisState"></a>

### GenesisState
GenesisState defines the raw genesis transaction in JSON.


| Field | Type | Label | Description |
| ----- | ---- | ----- | ----------- |
| `gen_txs` | [bytes](#bytes) | repeated | gen_txs defines the genesis transactions. |





 <!-- end messages -->

 <!-- end enums -->

 <!-- end HasExtensions -->

 <!-- end services -->



<a name="cosmos/gov/v1beta1/gov.proto"></a>
<p align="right"><a href="#top">Top</a></p>

## cosmos/gov/v1beta1/gov.proto



<a name="cosmos.gov.v1beta1.Deposit"></a>

### Deposit
Deposit defines an amount deposited by an account address to an active
proposal.


| Field | Type | Label | Description |
| ----- | ---- | ----- | ----------- |
| `proposal_id` | [uint64](#uint64) |  |  |
| `depositor` | [string](#string) |  |  |
| `amount` | [cosmos.base.v1beta1.Coin](#cosmos.base.v1beta1.Coin) | repeated |  |






<a name="cosmos.gov.v1beta1.DepositParams"></a>

### DepositParams
DepositParams defines the params for deposits on governance proposals.


| Field | Type | Label | Description |
| ----- | ---- | ----- | ----------- |
| `min_deposit` | [cosmos.base.v1beta1.Coin](#cosmos.base.v1beta1.Coin) | repeated | Minimum deposit for a proposal to enter voting period. |
| `max_deposit_period` | [google.protobuf.Duration](#google.protobuf.Duration) |  | Maximum period for Atom holders to deposit on a proposal. Initial value: 2 months. |






<a name="cosmos.gov.v1beta1.Proposal"></a>

### Proposal
Proposal defines the core field members of a governance proposal.


| Field | Type | Label | Description |
| ----- | ---- | ----- | ----------- |
| `proposal_id` | [uint64](#uint64) |  |  |
| `content` | [google.protobuf.Any](#google.protobuf.Any) |  |  |
| `status` | [ProposalStatus](#cosmos.gov.v1beta1.ProposalStatus) |  |  |
| `final_tally_result` | [TallyResult](#cosmos.gov.v1beta1.TallyResult) |  |  |
| `submit_time` | [google.protobuf.Timestamp](#google.protobuf.Timestamp) |  |  |
| `deposit_end_time` | [google.protobuf.Timestamp](#google.protobuf.Timestamp) |  |  |
| `total_deposit` | [cosmos.base.v1beta1.Coin](#cosmos.base.v1beta1.Coin) | repeated |  |
| `voting_start_time` | [google.protobuf.Timestamp](#google.protobuf.Timestamp) |  |  |
| `voting_end_time` | [google.protobuf.Timestamp](#google.protobuf.Timestamp) |  |  |






<a name="cosmos.gov.v1beta1.TallyParams"></a>

### TallyParams
TallyParams defines the params for tallying votes on governance proposals.


| Field | Type | Label | Description |
| ----- | ---- | ----- | ----------- |
| `quorum` | [bytes](#bytes) |  | Minimum percentage of total stake needed to vote for a result to be considered valid. |
| `threshold` | [bytes](#bytes) |  | Minimum proportion of Yes votes for proposal to pass. Default value: 0.5. |
| `veto_threshold` | [bytes](#bytes) |  | Minimum value of Veto votes to Total votes ratio for proposal to be vetoed. Default value: 1/3. |






<a name="cosmos.gov.v1beta1.TallyResult"></a>

### TallyResult
TallyResult defines a standard tally for a governance proposal.


| Field | Type | Label | Description |
| ----- | ---- | ----- | ----------- |
| `yes` | [string](#string) |  |  |
| `abstain` | [string](#string) |  |  |
| `no` | [string](#string) |  |  |
| `no_with_veto` | [string](#string) |  |  |






<a name="cosmos.gov.v1beta1.TextProposal"></a>

### TextProposal
TextProposal defines a standard text proposal whose changes need to be
manually updated in case of approval.


| Field | Type | Label | Description |
| ----- | ---- | ----- | ----------- |
| `title` | [string](#string) |  |  |
| `description` | [string](#string) |  |  |






<a name="cosmos.gov.v1beta1.Vote"></a>

### Vote
Vote defines a vote on a governance proposal.
A Vote consists of a proposal ID, the voter, and the vote option.


| Field | Type | Label | Description |
| ----- | ---- | ----- | ----------- |
| `proposal_id` | [uint64](#uint64) |  |  |
| `voter` | [string](#string) |  |  |
| `option` | [VoteOption](#cosmos.gov.v1beta1.VoteOption) |  | **Deprecated.** Deprecated: Prefer to use `options` instead. This field is set in queries if and only if `len(options) == 1` and that option has weight 1. In all other cases, this field will default to VOTE_OPTION_UNSPECIFIED. |
| `options` | [WeightedVoteOption](#cosmos.gov.v1beta1.WeightedVoteOption) | repeated |  |






<a name="cosmos.gov.v1beta1.VotingParams"></a>

### VotingParams
VotingParams defines the params for voting on governance proposals.


| Field | Type | Label | Description |
| ----- | ---- | ----- | ----------- |
| `voting_period` | [google.protobuf.Duration](#google.protobuf.Duration) |  | Length of the voting period. |






<a name="cosmos.gov.v1beta1.WeightedVoteOption"></a>

### WeightedVoteOption
WeightedVoteOption defines a unit of vote for vote split.


| Field | Type | Label | Description |
| ----- | ---- | ----- | ----------- |
| `option` | [VoteOption](#cosmos.gov.v1beta1.VoteOption) |  |  |
| `weight` | [string](#string) |  |  |





 <!-- end messages -->


<a name="cosmos.gov.v1beta1.ProposalStatus"></a>

### ProposalStatus
ProposalStatus enumerates the valid statuses of a proposal.

| Name | Number | Description |
| ---- | ------ | ----------- |
| PROPOSAL_STATUS_UNSPECIFIED | 0 | PROPOSAL_STATUS_UNSPECIFIED defines the default propopsal status. |
| PROPOSAL_STATUS_DEPOSIT_PERIOD | 1 | PROPOSAL_STATUS_DEPOSIT_PERIOD defines a proposal status during the deposit period. |
| PROPOSAL_STATUS_VOTING_PERIOD | 2 | PROPOSAL_STATUS_VOTING_PERIOD defines a proposal status during the voting period. |
| PROPOSAL_STATUS_PASSED | 3 | PROPOSAL_STATUS_PASSED defines a proposal status of a proposal that has passed. |
| PROPOSAL_STATUS_REJECTED | 4 | PROPOSAL_STATUS_REJECTED defines a proposal status of a proposal that has been rejected. |
| PROPOSAL_STATUS_FAILED | 5 | PROPOSAL_STATUS_FAILED defines a proposal status of a proposal that has failed. |



<a name="cosmos.gov.v1beta1.VoteOption"></a>

### VoteOption
VoteOption enumerates the valid vote options for a given governance proposal.

| Name | Number | Description |
| ---- | ------ | ----------- |
| VOTE_OPTION_UNSPECIFIED | 0 | VOTE_OPTION_UNSPECIFIED defines a no-op vote option. |
| VOTE_OPTION_YES | 1 | VOTE_OPTION_YES defines a yes vote option. |
| VOTE_OPTION_ABSTAIN | 2 | VOTE_OPTION_ABSTAIN defines an abstain vote option. |
| VOTE_OPTION_NO | 3 | VOTE_OPTION_NO defines a no vote option. |
| VOTE_OPTION_NO_WITH_VETO | 4 | VOTE_OPTION_NO_WITH_VETO defines a no with veto vote option. |


 <!-- end enums -->

 <!-- end HasExtensions -->

 <!-- end services -->



<a name="cosmos/gov/v1beta1/genesis.proto"></a>
<p align="right"><a href="#top">Top</a></p>

## cosmos/gov/v1beta1/genesis.proto



<a name="cosmos.gov.v1beta1.GenesisState"></a>

### GenesisState
GenesisState defines the gov module's genesis state.


| Field | Type | Label | Description |
| ----- | ---- | ----- | ----------- |
| `starting_proposal_id` | [uint64](#uint64) |  | starting_proposal_id is the ID of the starting proposal. |
| `deposits` | [Deposit](#cosmos.gov.v1beta1.Deposit) | repeated | deposits defines all the deposits present at genesis. |
| `votes` | [Vote](#cosmos.gov.v1beta1.Vote) | repeated | votes defines all the votes present at genesis. |
| `proposals` | [Proposal](#cosmos.gov.v1beta1.Proposal) | repeated | proposals defines all the proposals present at genesis. |
| `deposit_params` | [DepositParams](#cosmos.gov.v1beta1.DepositParams) |  | params defines all the paramaters of related to deposit. |
| `voting_params` | [VotingParams](#cosmos.gov.v1beta1.VotingParams) |  | params defines all the paramaters of related to voting. |
| `tally_params` | [TallyParams](#cosmos.gov.v1beta1.TallyParams) |  | params defines all the paramaters of related to tally. |





 <!-- end messages -->

 <!-- end enums -->

 <!-- end HasExtensions -->

 <!-- end services -->



<a name="cosmos/gov/v1beta1/query.proto"></a>
<p align="right"><a href="#top">Top</a></p>

## cosmos/gov/v1beta1/query.proto



<a name="cosmos.gov.v1beta1.QueryDepositRequest"></a>

### QueryDepositRequest
QueryDepositRequest is the request type for the Query/Deposit RPC method.


| Field | Type | Label | Description |
| ----- | ---- | ----- | ----------- |
| `proposal_id` | [uint64](#uint64) |  | proposal_id defines the unique id of the proposal. |
| `depositor` | [string](#string) |  | depositor defines the deposit addresses from the proposals. |






<a name="cosmos.gov.v1beta1.QueryDepositResponse"></a>

### QueryDepositResponse
QueryDepositResponse is the response type for the Query/Deposit RPC method.


| Field | Type | Label | Description |
| ----- | ---- | ----- | ----------- |
| `deposit` | [Deposit](#cosmos.gov.v1beta1.Deposit) |  | deposit defines the requested deposit. |






<a name="cosmos.gov.v1beta1.QueryDepositsRequest"></a>

### QueryDepositsRequest
QueryDepositsRequest is the request type for the Query/Deposits RPC method.


| Field | Type | Label | Description |
| ----- | ---- | ----- | ----------- |
| `proposal_id` | [uint64](#uint64) |  | proposal_id defines the unique id of the proposal. |
| `pagination` | [cosmos.base.query.v1beta1.PageRequest](#cosmos.base.query.v1beta1.PageRequest) |  | pagination defines an optional pagination for the request. |






<a name="cosmos.gov.v1beta1.QueryDepositsResponse"></a>

### QueryDepositsResponse
QueryDepositsResponse is the response type for the Query/Deposits RPC method.


| Field | Type | Label | Description |
| ----- | ---- | ----- | ----------- |
| `deposits` | [Deposit](#cosmos.gov.v1beta1.Deposit) | repeated |  |
| `pagination` | [cosmos.base.query.v1beta1.PageResponse](#cosmos.base.query.v1beta1.PageResponse) |  | pagination defines the pagination in the response. |






<a name="cosmos.gov.v1beta1.QueryParamsRequest"></a>

### QueryParamsRequest
QueryParamsRequest is the request type for the Query/Params RPC method.


| Field | Type | Label | Description |
| ----- | ---- | ----- | ----------- |
| `params_type` | [string](#string) |  | params_type defines which parameters to query for, can be one of "voting", "tallying" or "deposit". |






<a name="cosmos.gov.v1beta1.QueryParamsResponse"></a>

### QueryParamsResponse
QueryParamsResponse is the response type for the Query/Params RPC method.


| Field | Type | Label | Description |
| ----- | ---- | ----- | ----------- |
| `voting_params` | [VotingParams](#cosmos.gov.v1beta1.VotingParams) |  | voting_params defines the parameters related to voting. |
| `deposit_params` | [DepositParams](#cosmos.gov.v1beta1.DepositParams) |  | deposit_params defines the parameters related to deposit. |
| `tally_params` | [TallyParams](#cosmos.gov.v1beta1.TallyParams) |  | tally_params defines the parameters related to tally. |






<a name="cosmos.gov.v1beta1.QueryProposalRequest"></a>

### QueryProposalRequest
QueryProposalRequest is the request type for the Query/Proposal RPC method.


| Field | Type | Label | Description |
| ----- | ---- | ----- | ----------- |
| `proposal_id` | [uint64](#uint64) |  | proposal_id defines the unique id of the proposal. |






<a name="cosmos.gov.v1beta1.QueryProposalResponse"></a>

### QueryProposalResponse
QueryProposalResponse is the response type for the Query/Proposal RPC method.


| Field | Type | Label | Description |
| ----- | ---- | ----- | ----------- |
| `proposal` | [Proposal](#cosmos.gov.v1beta1.Proposal) |  |  |






<a name="cosmos.gov.v1beta1.QueryProposalsRequest"></a>

### QueryProposalsRequest
QueryProposalsRequest is the request type for the Query/Proposals RPC method.


| Field | Type | Label | Description |
| ----- | ---- | ----- | ----------- |
| `proposal_status` | [ProposalStatus](#cosmos.gov.v1beta1.ProposalStatus) |  | proposal_status defines the status of the proposals. |
| `voter` | [string](#string) |  | voter defines the voter address for the proposals. |
| `depositor` | [string](#string) |  | depositor defines the deposit addresses from the proposals. |
| `pagination` | [cosmos.base.query.v1beta1.PageRequest](#cosmos.base.query.v1beta1.PageRequest) |  | pagination defines an optional pagination for the request. |






<a name="cosmos.gov.v1beta1.QueryProposalsResponse"></a>

### QueryProposalsResponse
QueryProposalsResponse is the response type for the Query/Proposals RPC
method.


| Field | Type | Label | Description |
| ----- | ---- | ----- | ----------- |
| `proposals` | [Proposal](#cosmos.gov.v1beta1.Proposal) | repeated |  |
| `pagination` | [cosmos.base.query.v1beta1.PageResponse](#cosmos.base.query.v1beta1.PageResponse) |  | pagination defines the pagination in the response. |






<a name="cosmos.gov.v1beta1.QueryTallyResultRequest"></a>

### QueryTallyResultRequest
QueryTallyResultRequest is the request type for the Query/Tally RPC method.


| Field | Type | Label | Description |
| ----- | ---- | ----- | ----------- |
| `proposal_id` | [uint64](#uint64) |  | proposal_id defines the unique id of the proposal. |






<a name="cosmos.gov.v1beta1.QueryTallyResultResponse"></a>

### QueryTallyResultResponse
QueryTallyResultResponse is the response type for the Query/Tally RPC method.


| Field | Type | Label | Description |
| ----- | ---- | ----- | ----------- |
| `tally` | [TallyResult](#cosmos.gov.v1beta1.TallyResult) |  | tally defines the requested tally. |






<a name="cosmos.gov.v1beta1.QueryVoteRequest"></a>

### QueryVoteRequest
QueryVoteRequest is the request type for the Query/Vote RPC method.


| Field | Type | Label | Description |
| ----- | ---- | ----- | ----------- |
| `proposal_id` | [uint64](#uint64) |  | proposal_id defines the unique id of the proposal. |
| `voter` | [string](#string) |  | voter defines the oter address for the proposals. |






<a name="cosmos.gov.v1beta1.QueryVoteResponse"></a>

### QueryVoteResponse
QueryVoteResponse is the response type for the Query/Vote RPC method.


| Field | Type | Label | Description |
| ----- | ---- | ----- | ----------- |
| `vote` | [Vote](#cosmos.gov.v1beta1.Vote) |  | vote defined the queried vote. |






<a name="cosmos.gov.v1beta1.QueryVotesRequest"></a>

### QueryVotesRequest
QueryVotesRequest is the request type for the Query/Votes RPC method.


| Field | Type | Label | Description |
| ----- | ---- | ----- | ----------- |
| `proposal_id` | [uint64](#uint64) |  | proposal_id defines the unique id of the proposal. |
| `pagination` | [cosmos.base.query.v1beta1.PageRequest](#cosmos.base.query.v1beta1.PageRequest) |  | pagination defines an optional pagination for the request. |






<a name="cosmos.gov.v1beta1.QueryVotesResponse"></a>

### QueryVotesResponse
QueryVotesResponse is the response type for the Query/Votes RPC method.


| Field | Type | Label | Description |
| ----- | ---- | ----- | ----------- |
| `votes` | [Vote](#cosmos.gov.v1beta1.Vote) | repeated | votes defined the queried votes. |
| `pagination` | [cosmos.base.query.v1beta1.PageResponse](#cosmos.base.query.v1beta1.PageResponse) |  | pagination defines the pagination in the response. |





 <!-- end messages -->

 <!-- end enums -->

 <!-- end HasExtensions -->


<a name="cosmos.gov.v1beta1.Query"></a>

### Query
Query defines the gRPC querier service for gov module

| Method Name | Request Type | Response Type | Description | HTTP Verb | Endpoint |
| ----------- | ------------ | ------------- | ------------| ------- | -------- |
| `Proposal` | [QueryProposalRequest](#cosmos.gov.v1beta1.QueryProposalRequest) | [QueryProposalResponse](#cosmos.gov.v1beta1.QueryProposalResponse) | Proposal queries proposal details based on ProposalID. | GET|/cosmos/gov/v1beta1/proposals/{proposal_id}|
| `Proposals` | [QueryProposalsRequest](#cosmos.gov.v1beta1.QueryProposalsRequest) | [QueryProposalsResponse](#cosmos.gov.v1beta1.QueryProposalsResponse) | Proposals queries all proposals based on given status. | GET|/cosmos/gov/v1beta1/proposals|
| `Vote` | [QueryVoteRequest](#cosmos.gov.v1beta1.QueryVoteRequest) | [QueryVoteResponse](#cosmos.gov.v1beta1.QueryVoteResponse) | Vote queries voted information based on proposalID, voterAddr. | GET|/cosmos/gov/v1beta1/proposals/{proposal_id}/votes/{voter}|
| `Votes` | [QueryVotesRequest](#cosmos.gov.v1beta1.QueryVotesRequest) | [QueryVotesResponse](#cosmos.gov.v1beta1.QueryVotesResponse) | Votes queries votes of a given proposal. | GET|/cosmos/gov/v1beta1/proposals/{proposal_id}/votes|
| `Params` | [QueryParamsRequest](#cosmos.gov.v1beta1.QueryParamsRequest) | [QueryParamsResponse](#cosmos.gov.v1beta1.QueryParamsResponse) | Params queries all parameters of the gov module. | GET|/cosmos/gov/v1beta1/params/{params_type}|
| `Deposit` | [QueryDepositRequest](#cosmos.gov.v1beta1.QueryDepositRequest) | [QueryDepositResponse](#cosmos.gov.v1beta1.QueryDepositResponse) | Deposit queries single deposit information based proposalID, depositAddr. | GET|/cosmos/gov/v1beta1/proposals/{proposal_id}/deposits/{depositor}|
| `Deposits` | [QueryDepositsRequest](#cosmos.gov.v1beta1.QueryDepositsRequest) | [QueryDepositsResponse](#cosmos.gov.v1beta1.QueryDepositsResponse) | Deposits queries all deposits of a single proposal. | GET|/cosmos/gov/v1beta1/proposals/{proposal_id}/deposits|
| `TallyResult` | [QueryTallyResultRequest](#cosmos.gov.v1beta1.QueryTallyResultRequest) | [QueryTallyResultResponse](#cosmos.gov.v1beta1.QueryTallyResultResponse) | TallyResult queries the tally of a proposal vote. | GET|/cosmos/gov/v1beta1/proposals/{proposal_id}/tally|

 <!-- end services -->



<a name="cosmos/gov/v1beta1/tx.proto"></a>
<p align="right"><a href="#top">Top</a></p>

## cosmos/gov/v1beta1/tx.proto



<a name="cosmos.gov.v1beta1.MsgDeposit"></a>

### MsgDeposit
MsgDeposit defines a message to submit a deposit to an existing proposal.


| Field | Type | Label | Description |
| ----- | ---- | ----- | ----------- |
| `proposal_id` | [uint64](#uint64) |  |  |
| `depositor` | [string](#string) |  |  |
| `amount` | [cosmos.base.v1beta1.Coin](#cosmos.base.v1beta1.Coin) | repeated |  |






<a name="cosmos.gov.v1beta1.MsgDepositResponse"></a>

### MsgDepositResponse
MsgDepositResponse defines the Msg/Deposit response type.






<a name="cosmos.gov.v1beta1.MsgSubmitProposal"></a>

### MsgSubmitProposal
MsgSubmitProposal defines an sdk.Msg type that supports submitting arbitrary
proposal Content.


| Field | Type | Label | Description |
| ----- | ---- | ----- | ----------- |
| `content` | [google.protobuf.Any](#google.protobuf.Any) |  |  |
| `initial_deposit` | [cosmos.base.v1beta1.Coin](#cosmos.base.v1beta1.Coin) | repeated |  |
| `proposer` | [string](#string) |  |  |






<a name="cosmos.gov.v1beta1.MsgSubmitProposalResponse"></a>

### MsgSubmitProposalResponse
MsgSubmitProposalResponse defines the Msg/SubmitProposal response type.


| Field | Type | Label | Description |
| ----- | ---- | ----- | ----------- |
| `proposal_id` | [uint64](#uint64) |  |  |






<a name="cosmos.gov.v1beta1.MsgVote"></a>

### MsgVote
MsgVote defines a message to cast a vote.


| Field | Type | Label | Description |
| ----- | ---- | ----- | ----------- |
| `proposal_id` | [uint64](#uint64) |  |  |
| `voter` | [string](#string) |  |  |
| `option` | [VoteOption](#cosmos.gov.v1beta1.VoteOption) |  |  |






<a name="cosmos.gov.v1beta1.MsgVoteResponse"></a>

### MsgVoteResponse
MsgVoteResponse defines the Msg/Vote response type.






<a name="cosmos.gov.v1beta1.MsgVoteWeighted"></a>

### MsgVoteWeighted
MsgVoteWeighted defines a message to cast a vote.


| Field | Type | Label | Description |
| ----- | ---- | ----- | ----------- |
| `proposal_id` | [uint64](#uint64) |  |  |
| `voter` | [string](#string) |  |  |
| `options` | [WeightedVoteOption](#cosmos.gov.v1beta1.WeightedVoteOption) | repeated |  |






<a name="cosmos.gov.v1beta1.MsgVoteWeightedResponse"></a>

### MsgVoteWeightedResponse
MsgVoteWeightedResponse defines the Msg/VoteWeighted response type.





 <!-- end messages -->

 <!-- end enums -->

 <!-- end HasExtensions -->


<a name="cosmos.gov.v1beta1.Msg"></a>

### Msg
Msg defines the bank Msg service.

| Method Name | Request Type | Response Type | Description | HTTP Verb | Endpoint |
| ----------- | ------------ | ------------- | ------------| ------- | -------- |
| `SubmitProposal` | [MsgSubmitProposal](#cosmos.gov.v1beta1.MsgSubmitProposal) | [MsgSubmitProposalResponse](#cosmos.gov.v1beta1.MsgSubmitProposalResponse) | SubmitProposal defines a method to create new proposal given a content. | |
| `Vote` | [MsgVote](#cosmos.gov.v1beta1.MsgVote) | [MsgVoteResponse](#cosmos.gov.v1beta1.MsgVoteResponse) | Vote defines a method to add a vote on a specific proposal. | |
| `VoteWeighted` | [MsgVoteWeighted](#cosmos.gov.v1beta1.MsgVoteWeighted) | [MsgVoteWeightedResponse](#cosmos.gov.v1beta1.MsgVoteWeightedResponse) | VoteWeighted defines a method to add a weighted vote on a specific proposal. | |
| `Deposit` | [MsgDeposit](#cosmos.gov.v1beta1.MsgDeposit) | [MsgDepositResponse](#cosmos.gov.v1beta1.MsgDepositResponse) | Deposit defines a method to add deposit on a specific proposal. | |

 <!-- end services -->



<a name="cosmos/mint/v1beta1/mint.proto"></a>
<p align="right"><a href="#top">Top</a></p>

## cosmos/mint/v1beta1/mint.proto



<a name="cosmos.mint.v1beta1.Minter"></a>

### Minter
Minter represents the minting state.


| Field | Type | Label | Description |
| ----- | ---- | ----- | ----------- |
| `inflation` | [string](#string) |  | current annual inflation rate |
| `annual_provisions` | [string](#string) |  | current annual expected provisions |






<a name="cosmos.mint.v1beta1.Params"></a>

### Params
Params holds parameters for the mint module.


| Field | Type | Label | Description |
| ----- | ---- | ----- | ----------- |
| `mint_denom` | [string](#string) |  | type of coin to mint |
| `inflation_rate_change` | [string](#string) |  | maximum annual change in inflation rate |
| `inflation_max` | [string](#string) |  | maximum inflation rate |
| `inflation_min` | [string](#string) |  | minimum inflation rate |
| `goal_bonded` | [string](#string) |  | goal of percent bonded atoms |
| `blocks_per_year` | [uint64](#uint64) |  | expected blocks per year |





 <!-- end messages -->

 <!-- end enums -->

 <!-- end HasExtensions -->

 <!-- end services -->



<a name="cosmos/mint/v1beta1/genesis.proto"></a>
<p align="right"><a href="#top">Top</a></p>

## cosmos/mint/v1beta1/genesis.proto



<a name="cosmos.mint.v1beta1.GenesisState"></a>

### GenesisState
GenesisState defines the mint module's genesis state.


| Field | Type | Label | Description |
| ----- | ---- | ----- | ----------- |
| `minter` | [Minter](#cosmos.mint.v1beta1.Minter) |  | minter is a space for holding current inflation information. |
| `params` | [Params](#cosmos.mint.v1beta1.Params) |  | params defines all the paramaters of the module. |





 <!-- end messages -->

 <!-- end enums -->

 <!-- end HasExtensions -->

 <!-- end services -->



<a name="cosmos/mint/v1beta1/query.proto"></a>
<p align="right"><a href="#top">Top</a></p>

## cosmos/mint/v1beta1/query.proto



<a name="cosmos.mint.v1beta1.QueryAnnualProvisionsRequest"></a>

### QueryAnnualProvisionsRequest
QueryAnnualProvisionsRequest is the request type for the
Query/AnnualProvisions RPC method.






<a name="cosmos.mint.v1beta1.QueryAnnualProvisionsResponse"></a>

### QueryAnnualProvisionsResponse
QueryAnnualProvisionsResponse is the response type for the
Query/AnnualProvisions RPC method.


| Field | Type | Label | Description |
| ----- | ---- | ----- | ----------- |
| `annual_provisions` | [bytes](#bytes) |  | annual_provisions is the current minting annual provisions value. |






<a name="cosmos.mint.v1beta1.QueryInflationRequest"></a>

### QueryInflationRequest
QueryInflationRequest is the request type for the Query/Inflation RPC method.






<a name="cosmos.mint.v1beta1.QueryInflationResponse"></a>

### QueryInflationResponse
QueryInflationResponse is the response type for the Query/Inflation RPC
method.


| Field | Type | Label | Description |
| ----- | ---- | ----- | ----------- |
| `inflation` | [bytes](#bytes) |  | inflation is the current minting inflation value. |






<a name="cosmos.mint.v1beta1.QueryParamsRequest"></a>

### QueryParamsRequest
QueryParamsRequest is the request type for the Query/Params RPC method.






<a name="cosmos.mint.v1beta1.QueryParamsResponse"></a>

### QueryParamsResponse
QueryParamsResponse is the response type for the Query/Params RPC method.


| Field | Type | Label | Description |
| ----- | ---- | ----- | ----------- |
| `params` | [Params](#cosmos.mint.v1beta1.Params) |  | params defines the parameters of the module. |





 <!-- end messages -->

 <!-- end enums -->

 <!-- end HasExtensions -->


<a name="cosmos.mint.v1beta1.Query"></a>

### Query
Query provides defines the gRPC querier service.

| Method Name | Request Type | Response Type | Description | HTTP Verb | Endpoint |
| ----------- | ------------ | ------------- | ------------| ------- | -------- |
| `Params` | [QueryParamsRequest](#cosmos.mint.v1beta1.QueryParamsRequest) | [QueryParamsResponse](#cosmos.mint.v1beta1.QueryParamsResponse) | Params returns the total set of minting parameters. | GET|/cosmos/mint/v1beta1/params|
| `Inflation` | [QueryInflationRequest](#cosmos.mint.v1beta1.QueryInflationRequest) | [QueryInflationResponse](#cosmos.mint.v1beta1.QueryInflationResponse) | Inflation returns the current minting inflation value. | GET|/cosmos/mint/v1beta1/inflation|
| `AnnualProvisions` | [QueryAnnualProvisionsRequest](#cosmos.mint.v1beta1.QueryAnnualProvisionsRequest) | [QueryAnnualProvisionsResponse](#cosmos.mint.v1beta1.QueryAnnualProvisionsResponse) | AnnualProvisions current minting annual provisions value. | GET|/cosmos/mint/v1beta1/annual_provisions|

 <!-- end services -->



<a name="cosmos/params/v1beta1/params.proto"></a>
<p align="right"><a href="#top">Top</a></p>

## cosmos/params/v1beta1/params.proto



<a name="cosmos.params.v1beta1.ParamChange"></a>

### ParamChange
ParamChange defines an individual parameter change, for use in
ParameterChangeProposal.


| Field | Type | Label | Description |
| ----- | ---- | ----- | ----------- |
| `subspace` | [string](#string) |  |  |
| `key` | [string](#string) |  |  |
| `value` | [string](#string) |  |  |






<a name="cosmos.params.v1beta1.ParameterChangeProposal"></a>

### ParameterChangeProposal
ParameterChangeProposal defines a proposal to change one or more parameters.


| Field | Type | Label | Description |
| ----- | ---- | ----- | ----------- |
| `title` | [string](#string) |  |  |
| `description` | [string](#string) |  |  |
| `changes` | [ParamChange](#cosmos.params.v1beta1.ParamChange) | repeated |  |





 <!-- end messages -->

 <!-- end enums -->

 <!-- end HasExtensions -->

 <!-- end services -->



<a name="cosmos/params/v1beta1/query.proto"></a>
<p align="right"><a href="#top">Top</a></p>

## cosmos/params/v1beta1/query.proto



<a name="cosmos.params.v1beta1.QueryParamsRequest"></a>

### QueryParamsRequest
QueryParamsRequest is request type for the Query/Params RPC method.


| Field | Type | Label | Description |
| ----- | ---- | ----- | ----------- |
| `subspace` | [string](#string) |  | subspace defines the module to query the parameter for. |
| `key` | [string](#string) |  | key defines the key of the parameter in the subspace. |






<a name="cosmos.params.v1beta1.QueryParamsResponse"></a>

### QueryParamsResponse
QueryParamsResponse is response type for the Query/Params RPC method.


| Field | Type | Label | Description |
| ----- | ---- | ----- | ----------- |
| `param` | [ParamChange](#cosmos.params.v1beta1.ParamChange) |  | param defines the queried parameter. |





 <!-- end messages -->

 <!-- end enums -->

 <!-- end HasExtensions -->


<a name="cosmos.params.v1beta1.Query"></a>

### Query
Query defines the gRPC querier service.

| Method Name | Request Type | Response Type | Description | HTTP Verb | Endpoint |
| ----------- | ------------ | ------------- | ------------| ------- | -------- |
| `Params` | [QueryParamsRequest](#cosmos.params.v1beta1.QueryParamsRequest) | [QueryParamsResponse](#cosmos.params.v1beta1.QueryParamsResponse) | Params queries a specific parameter of a module, given its subspace and key. | GET|/cosmos/params/v1beta1/params|

 <!-- end services -->



<a name="cosmos/slashing/v1beta1/slashing.proto"></a>
<p align="right"><a href="#top">Top</a></p>

## cosmos/slashing/v1beta1/slashing.proto



<a name="cosmos.slashing.v1beta1.Params"></a>

### Params
Params represents the parameters used for by the slashing module.


| Field | Type | Label | Description |
| ----- | ---- | ----- | ----------- |
| `signed_blocks_window` | [int64](#int64) |  |  |
| `min_signed_per_window` | [bytes](#bytes) |  |  |
| `downtime_jail_duration` | [google.protobuf.Duration](#google.protobuf.Duration) |  |  |
| `slash_fraction_double_sign` | [bytes](#bytes) |  |  |
| `slash_fraction_downtime` | [bytes](#bytes) |  |  |






<a name="cosmos.slashing.v1beta1.ValidatorSigningInfo"></a>

### ValidatorSigningInfo
ValidatorSigningInfo defines a validator's signing info for monitoring their
liveness activity.


| Field | Type | Label | Description |
| ----- | ---- | ----- | ----------- |
| `address` | [string](#string) |  |  |
| `start_height` | [int64](#int64) |  | Height at which validator was first a candidate OR was unjailed |
| `index_offset` | [int64](#int64) |  | Index which is incremented each time the validator was a bonded in a block and may have signed a precommit or not. This in conjunction with the `SignedBlocksWindow` param determines the index in the `MissedBlocksBitArray`. |
| `jailed_until` | [google.protobuf.Timestamp](#google.protobuf.Timestamp) |  | Timestamp until which the validator is jailed due to liveness downtime. |
| `tombstoned` | [bool](#bool) |  | Whether or not a validator has been tombstoned (killed out of validator set). It is set once the validator commits an equivocation or for any other configured misbehiavor. |
| `missed_blocks_counter` | [int64](#int64) |  | A counter kept to avoid unnecessary array reads. Note that `Sum(MissedBlocksBitArray)` always equals `MissedBlocksCounter`. |





 <!-- end messages -->

 <!-- end enums -->

 <!-- end HasExtensions -->

 <!-- end services -->



<a name="cosmos/slashing/v1beta1/genesis.proto"></a>
<p align="right"><a href="#top">Top</a></p>

## cosmos/slashing/v1beta1/genesis.proto



<a name="cosmos.slashing.v1beta1.GenesisState"></a>

### GenesisState
GenesisState defines the slashing module's genesis state.


| Field | Type | Label | Description |
| ----- | ---- | ----- | ----------- |
| `params` | [Params](#cosmos.slashing.v1beta1.Params) |  | params defines all the paramaters of related to deposit. |
| `signing_infos` | [SigningInfo](#cosmos.slashing.v1beta1.SigningInfo) | repeated | signing_infos represents a map between validator addresses and their signing infos. |
| `missed_blocks` | [ValidatorMissedBlocks](#cosmos.slashing.v1beta1.ValidatorMissedBlocks) | repeated | missed_blocks represents a map between validator addresses and their missed blocks. |






<a name="cosmos.slashing.v1beta1.MissedBlock"></a>

### MissedBlock
MissedBlock contains height and missed status as boolean.


| Field | Type | Label | Description |
| ----- | ---- | ----- | ----------- |
| `index` | [int64](#int64) |  | index is the height at which the block was missed. |
| `missed` | [bool](#bool) |  | missed is the missed status. |






<a name="cosmos.slashing.v1beta1.SigningInfo"></a>

### SigningInfo
SigningInfo stores validator signing info of corresponding address.


| Field | Type | Label | Description |
| ----- | ---- | ----- | ----------- |
| `address` | [string](#string) |  | address is the validator address. |
| `validator_signing_info` | [ValidatorSigningInfo](#cosmos.slashing.v1beta1.ValidatorSigningInfo) |  | validator_signing_info represents the signing info of this validator. |






<a name="cosmos.slashing.v1beta1.ValidatorMissedBlocks"></a>

### ValidatorMissedBlocks
ValidatorMissedBlocks contains array of missed blocks of corresponding
address.


| Field | Type | Label | Description |
| ----- | ---- | ----- | ----------- |
| `address` | [string](#string) |  | address is the validator address. |
| `missed_blocks` | [MissedBlock](#cosmos.slashing.v1beta1.MissedBlock) | repeated | missed_blocks is an array of missed blocks by the validator. |





 <!-- end messages -->

 <!-- end enums -->

 <!-- end HasExtensions -->

 <!-- end services -->



<a name="cosmos/slashing/v1beta1/query.proto"></a>
<p align="right"><a href="#top">Top</a></p>

## cosmos/slashing/v1beta1/query.proto



<a name="cosmos.slashing.v1beta1.QueryParamsRequest"></a>

### QueryParamsRequest
QueryParamsRequest is the request type for the Query/Params RPC method






<a name="cosmos.slashing.v1beta1.QueryParamsResponse"></a>

### QueryParamsResponse
QueryParamsResponse is the response type for the Query/Params RPC method


| Field | Type | Label | Description |
| ----- | ---- | ----- | ----------- |
| `params` | [Params](#cosmos.slashing.v1beta1.Params) |  |  |






<a name="cosmos.slashing.v1beta1.QuerySigningInfoRequest"></a>

### QuerySigningInfoRequest
QuerySigningInfoRequest is the request type for the Query/SigningInfo RPC
method


| Field | Type | Label | Description |
| ----- | ---- | ----- | ----------- |
| `cons_address` | [string](#string) |  | cons_address is the address to query signing info of |






<a name="cosmos.slashing.v1beta1.QuerySigningInfoResponse"></a>

### QuerySigningInfoResponse
QuerySigningInfoResponse is the response type for the Query/SigningInfo RPC
method


| Field | Type | Label | Description |
| ----- | ---- | ----- | ----------- |
| `val_signing_info` | [ValidatorSigningInfo](#cosmos.slashing.v1beta1.ValidatorSigningInfo) |  | val_signing_info is the signing info of requested val cons address |






<a name="cosmos.slashing.v1beta1.QuerySigningInfosRequest"></a>

### QuerySigningInfosRequest
QuerySigningInfosRequest is the request type for the Query/SigningInfos RPC
method


| Field | Type | Label | Description |
| ----- | ---- | ----- | ----------- |
| `pagination` | [cosmos.base.query.v1beta1.PageRequest](#cosmos.base.query.v1beta1.PageRequest) |  |  |






<a name="cosmos.slashing.v1beta1.QuerySigningInfosResponse"></a>

### QuerySigningInfosResponse
QuerySigningInfosResponse is the response type for the Query/SigningInfos RPC
method


| Field | Type | Label | Description |
| ----- | ---- | ----- | ----------- |
| `info` | [ValidatorSigningInfo](#cosmos.slashing.v1beta1.ValidatorSigningInfo) | repeated | info is the signing info of all validators |
| `pagination` | [cosmos.base.query.v1beta1.PageResponse](#cosmos.base.query.v1beta1.PageResponse) |  |  |





 <!-- end messages -->

 <!-- end enums -->

 <!-- end HasExtensions -->


<a name="cosmos.slashing.v1beta1.Query"></a>

### Query
Query provides defines the gRPC querier service

| Method Name | Request Type | Response Type | Description | HTTP Verb | Endpoint |
| ----------- | ------------ | ------------- | ------------| ------- | -------- |
| `Params` | [QueryParamsRequest](#cosmos.slashing.v1beta1.QueryParamsRequest) | [QueryParamsResponse](#cosmos.slashing.v1beta1.QueryParamsResponse) | Params queries the parameters of slashing module | GET|/cosmos/slashing/v1beta1/params|
| `SigningInfo` | [QuerySigningInfoRequest](#cosmos.slashing.v1beta1.QuerySigningInfoRequest) | [QuerySigningInfoResponse](#cosmos.slashing.v1beta1.QuerySigningInfoResponse) | SigningInfo queries the signing info of given cons address | GET|/cosmos/slashing/v1beta1/signing_infos/{cons_address}|
| `SigningInfos` | [QuerySigningInfosRequest](#cosmos.slashing.v1beta1.QuerySigningInfosRequest) | [QuerySigningInfosResponse](#cosmos.slashing.v1beta1.QuerySigningInfosResponse) | SigningInfos queries signing info of all validators | GET|/cosmos/slashing/v1beta1/signing_infos|

 <!-- end services -->



<a name="cosmos/slashing/v1beta1/tx.proto"></a>
<p align="right"><a href="#top">Top</a></p>

## cosmos/slashing/v1beta1/tx.proto



<a name="cosmos.slashing.v1beta1.MsgUnjail"></a>

### MsgUnjail
MsgUnjail defines the Msg/Unjail request type


| Field | Type | Label | Description |
| ----- | ---- | ----- | ----------- |
| `validator_addr` | [string](#string) |  |  |






<a name="cosmos.slashing.v1beta1.MsgUnjailResponse"></a>

### MsgUnjailResponse
MsgUnjailResponse defines the Msg/Unjail response type





 <!-- end messages -->

 <!-- end enums -->

 <!-- end HasExtensions -->


<a name="cosmos.slashing.v1beta1.Msg"></a>

### Msg
Msg defines the slashing Msg service.

| Method Name | Request Type | Response Type | Description | HTTP Verb | Endpoint |
| ----------- | ------------ | ------------- | ------------| ------- | -------- |
| `Unjail` | [MsgUnjail](#cosmos.slashing.v1beta1.MsgUnjail) | [MsgUnjailResponse](#cosmos.slashing.v1beta1.MsgUnjailResponse) | Unjail defines a method for unjailing a jailed validator, thus returning them into the bonded validator set, so they can begin receiving provisions and rewards again. | |

 <!-- end services -->



<a name="cosmos/staking/v1beta1/authz.proto"></a>
<p align="right"><a href="#top">Top</a></p>

## cosmos/staking/v1beta1/authz.proto



<a name="cosmos.staking.v1beta1.StakeAuthorization"></a>

### StakeAuthorization
StakeAuthorization defines authorization for delegate/undelegate/redelegate.


| Field | Type | Label | Description |
| ----- | ---- | ----- | ----------- |
| `max_tokens` | [cosmos.base.v1beta1.Coin](#cosmos.base.v1beta1.Coin) |  | max_tokens specifies the maximum amount of tokens can be delegate to a validator. If it is empty, there is no spend limit and any amount of coins can be delegated. |
| `allow_list` | [StakeAuthorization.Validators](#cosmos.staking.v1beta1.StakeAuthorization.Validators) |  | allow_list specifies list of validator addresses to whom grantee can delegate tokens on behalf of granter's account. |
| `deny_list` | [StakeAuthorization.Validators](#cosmos.staking.v1beta1.StakeAuthorization.Validators) |  | deny_list specifies list of validator addresses to whom grantee can not delegate tokens. |
| `authorization_type` | [AuthorizationType](#cosmos.staking.v1beta1.AuthorizationType) |  | authorization_type defines one of AuthorizationType. |






<a name="cosmos.staking.v1beta1.StakeAuthorization.Validators"></a>

### StakeAuthorization.Validators
Validators defines list of validator addresses.


| Field | Type | Label | Description |
| ----- | ---- | ----- | ----------- |
| `address` | [string](#string) | repeated |  |





 <!-- end messages -->


<a name="cosmos.staking.v1beta1.AuthorizationType"></a>

### AuthorizationType
AuthorizationType defines the type of staking module authorization type

| Name | Number | Description |
| ---- | ------ | ----------- |
| AUTHORIZATION_TYPE_UNSPECIFIED | 0 | AUTHORIZATION_TYPE_UNSPECIFIED specifies an unknown authorization type |
| AUTHORIZATION_TYPE_DELEGATE | 1 | AUTHORIZATION_TYPE_DELEGATE defines an authorization type for Msg/Delegate |
| AUTHORIZATION_TYPE_UNDELEGATE | 2 | AUTHORIZATION_TYPE_UNDELEGATE defines an authorization type for Msg/Undelegate |
| AUTHORIZATION_TYPE_REDELEGATE | 3 | AUTHORIZATION_TYPE_REDELEGATE defines an authorization type for Msg/BeginRedelegate |


 <!-- end enums -->

 <!-- end HasExtensions -->

 <!-- end services -->



<a name="cosmos/staking/v1beta1/staking.proto"></a>
<p align="right"><a href="#top">Top</a></p>

## cosmos/staking/v1beta1/staking.proto



<a name="cosmos.staking.v1beta1.Commission"></a>

### Commission
Commission defines commission parameters for a given validator.


| Field | Type | Label | Description |
| ----- | ---- | ----- | ----------- |
| `commission_rates` | [CommissionRates](#cosmos.staking.v1beta1.CommissionRates) |  | commission_rates defines the initial commission rates to be used for creating a validator. |
| `update_time` | [google.protobuf.Timestamp](#google.protobuf.Timestamp) |  | update_time is the last time the commission rate was changed. |






<a name="cosmos.staking.v1beta1.CommissionRates"></a>

### CommissionRates
CommissionRates defines the initial commission rates to be used for creating
a validator.


| Field | Type | Label | Description |
| ----- | ---- | ----- | ----------- |
| `rate` | [string](#string) |  | rate is the commission rate charged to delegators, as a fraction. |
| `max_rate` | [string](#string) |  | max_rate defines the maximum commission rate which validator can ever charge, as a fraction. |
| `max_change_rate` | [string](#string) |  | max_change_rate defines the maximum daily increase of the validator commission, as a fraction. |






<a name="cosmos.staking.v1beta1.DVPair"></a>

### DVPair
DVPair is struct that just has a delegator-validator pair with no other data.
It is intended to be used as a marshalable pointer. For example, a DVPair can
be used to construct the key to getting an UnbondingDelegation from state.


| Field | Type | Label | Description |
| ----- | ---- | ----- | ----------- |
| `delegator_address` | [string](#string) |  |  |
| `validator_address` | [string](#string) |  |  |






<a name="cosmos.staking.v1beta1.DVPairs"></a>

### DVPairs
DVPairs defines an array of DVPair objects.


| Field | Type | Label | Description |
| ----- | ---- | ----- | ----------- |
| `pairs` | [DVPair](#cosmos.staking.v1beta1.DVPair) | repeated |  |






<a name="cosmos.staking.v1beta1.DVVTriplet"></a>

### DVVTriplet
DVVTriplet is struct that just has a delegator-validator-validator triplet
with no other data. It is intended to be used as a marshalable pointer. For
example, a DVVTriplet can be used to construct the key to getting a
Redelegation from state.


| Field | Type | Label | Description |
| ----- | ---- | ----- | ----------- |
| `delegator_address` | [string](#string) |  |  |
| `validator_src_address` | [string](#string) |  |  |
| `validator_dst_address` | [string](#string) |  |  |






<a name="cosmos.staking.v1beta1.DVVTriplets"></a>

### DVVTriplets
DVVTriplets defines an array of DVVTriplet objects.


| Field | Type | Label | Description |
| ----- | ---- | ----- | ----------- |
| `triplets` | [DVVTriplet](#cosmos.staking.v1beta1.DVVTriplet) | repeated |  |






<a name="cosmos.staking.v1beta1.Delegation"></a>

### Delegation
Delegation represents the bond with tokens held by an account. It is
owned by one delegator, and is associated with the voting power of one
validator.


| Field | Type | Label | Description |
| ----- | ---- | ----- | ----------- |
| `delegator_address` | [string](#string) |  | delegator_address is the bech32-encoded address of the delegator. |
| `validator_address` | [string](#string) |  | validator_address is the bech32-encoded address of the validator. |
| `shares` | [string](#string) |  | shares define the delegation shares received. |






<a name="cosmos.staking.v1beta1.DelegationResponse"></a>

### DelegationResponse
DelegationResponse is equivalent to Delegation except that it contains a
balance in addition to shares which is more suitable for client responses.


| Field | Type | Label | Description |
| ----- | ---- | ----- | ----------- |
| `delegation` | [Delegation](#cosmos.staking.v1beta1.Delegation) |  |  |
| `balance` | [cosmos.base.v1beta1.Coin](#cosmos.base.v1beta1.Coin) |  |  |






<a name="cosmos.staking.v1beta1.Description"></a>

### Description
Description defines a validator description.


| Field | Type | Label | Description |
| ----- | ---- | ----- | ----------- |
| `moniker` | [string](#string) |  | moniker defines a human-readable name for the validator. |
| `identity` | [string](#string) |  | identity defines an optional identity signature (ex. UPort or Keybase). |
| `website` | [string](#string) |  | website defines an optional website link. |
| `security_contact` | [string](#string) |  | security_contact defines an optional email for security contact. |
| `details` | [string](#string) |  | details define other optional details. |






<a name="cosmos.staking.v1beta1.HistoricalInfo"></a>

### HistoricalInfo
HistoricalInfo contains header and validator information for a given block.
It is stored as part of staking module's state, which persists the `n` most
recent HistoricalInfo
(`n` is set by the staking module's `historical_entries` parameter).


| Field | Type | Label | Description |
| ----- | ---- | ----- | ----------- |
| `header` | [tendermint.types.Header](#tendermint.types.Header) |  |  |
| `valset` | [Validator](#cosmos.staking.v1beta1.Validator) | repeated |  |






<a name="cosmos.staking.v1beta1.Params"></a>

### Params
Params defines the parameters for the staking module.


| Field | Type | Label | Description |
| ----- | ---- | ----- | ----------- |
| `unbonding_time` | [google.protobuf.Duration](#google.protobuf.Duration) |  | unbonding_time is the time duration of unbonding. |
| `max_validators` | [uint32](#uint32) |  | max_validators is the maximum number of validators. |
| `max_entries` | [uint32](#uint32) |  | max_entries is the max entries for either unbonding delegation or redelegation (per pair/trio). |
| `historical_entries` | [uint32](#uint32) |  | historical_entries is the number of historical entries to persist. |
| `bond_denom` | [string](#string) |  | bond_denom defines the bondable coin denomination. |






<a name="cosmos.staking.v1beta1.Pool"></a>

### Pool
Pool is used for tracking bonded and not-bonded token supply of the bond
denomination.


| Field | Type | Label | Description |
| ----- | ---- | ----- | ----------- |
| `not_bonded_tokens` | [string](#string) |  |  |
| `bonded_tokens` | [string](#string) |  |  |






<a name="cosmos.staking.v1beta1.Redelegation"></a>

### Redelegation
Redelegation contains the list of a particular delegator's redelegating bonds
from a particular source validator to a particular destination validator.


| Field | Type | Label | Description |
| ----- | ---- | ----- | ----------- |
| `delegator_address` | [string](#string) |  | delegator_address is the bech32-encoded address of the delegator. |
| `validator_src_address` | [string](#string) |  | validator_src_address is the validator redelegation source operator address. |
| `validator_dst_address` | [string](#string) |  | validator_dst_address is the validator redelegation destination operator address. |
| `entries` | [RedelegationEntry](#cosmos.staking.v1beta1.RedelegationEntry) | repeated | entries are the redelegation entries.

redelegation entries |






<a name="cosmos.staking.v1beta1.RedelegationEntry"></a>

### RedelegationEntry
RedelegationEntry defines a redelegation object with relevant metadata.


| Field | Type | Label | Description |
| ----- | ---- | ----- | ----------- |
| `creation_height` | [int64](#int64) |  | creation_height defines the height which the redelegation took place. |
| `completion_time` | [google.protobuf.Timestamp](#google.protobuf.Timestamp) |  | completion_time defines the unix time for redelegation completion. |
| `initial_balance` | [string](#string) |  | initial_balance defines the initial balance when redelegation started. |
| `shares_dst` | [string](#string) |  | shares_dst is the amount of destination-validator shares created by redelegation. |






<a name="cosmos.staking.v1beta1.RedelegationEntryResponse"></a>

### RedelegationEntryResponse
RedelegationEntryResponse is equivalent to a RedelegationEntry except that it
contains a balance in addition to shares which is more suitable for client
responses.


| Field | Type | Label | Description |
| ----- | ---- | ----- | ----------- |
| `redelegation_entry` | [RedelegationEntry](#cosmos.staking.v1beta1.RedelegationEntry) |  |  |
| `balance` | [string](#string) |  |  |






<a name="cosmos.staking.v1beta1.RedelegationResponse"></a>

### RedelegationResponse
RedelegationResponse is equivalent to a Redelegation except that its entries
contain a balance in addition to shares which is more suitable for client
responses.


| Field | Type | Label | Description |
| ----- | ---- | ----- | ----------- |
| `redelegation` | [Redelegation](#cosmos.staking.v1beta1.Redelegation) |  |  |
| `entries` | [RedelegationEntryResponse](#cosmos.staking.v1beta1.RedelegationEntryResponse) | repeated |  |






<a name="cosmos.staking.v1beta1.UnbondingDelegation"></a>

### UnbondingDelegation
UnbondingDelegation stores all of a single delegator's unbonding bonds
for a single validator in an time-ordered list.


| Field | Type | Label | Description |
| ----- | ---- | ----- | ----------- |
| `delegator_address` | [string](#string) |  | delegator_address is the bech32-encoded address of the delegator. |
| `validator_address` | [string](#string) |  | validator_address is the bech32-encoded address of the validator. |
| `entries` | [UnbondingDelegationEntry](#cosmos.staking.v1beta1.UnbondingDelegationEntry) | repeated | entries are the unbonding delegation entries.

unbonding delegation entries |






<a name="cosmos.staking.v1beta1.UnbondingDelegationEntry"></a>

### UnbondingDelegationEntry
UnbondingDelegationEntry defines an unbonding object with relevant metadata.


| Field | Type | Label | Description |
| ----- | ---- | ----- | ----------- |
| `creation_height` | [int64](#int64) |  | creation_height is the height which the unbonding took place. |
| `completion_time` | [google.protobuf.Timestamp](#google.protobuf.Timestamp) |  | completion_time is the unix time for unbonding completion. |
| `initial_balance` | [string](#string) |  | initial_balance defines the tokens initially scheduled to receive at completion. |
| `balance` | [string](#string) |  | balance defines the tokens to receive at completion. |






<a name="cosmos.staking.v1beta1.ValAddresses"></a>

### ValAddresses
ValAddresses defines a repeated set of validator addresses.


| Field | Type | Label | Description |
| ----- | ---- | ----- | ----------- |
| `addresses` | [string](#string) | repeated |  |






<a name="cosmos.staking.v1beta1.Validator"></a>

### Validator
Validator defines a validator, together with the total amount of the
Validator's bond shares and their exchange rate to coins. Slashing results in
a decrease in the exchange rate, allowing correct calculation of future
undelegations without iterating over delegators. When coins are delegated to
this validator, the validator is credited with a delegation whose number of
bond shares is based on the amount of coins delegated divided by the current
exchange rate. Voting power can be calculated as total bonded shares
multiplied by exchange rate.


| Field | Type | Label | Description |
| ----- | ---- | ----- | ----------- |
| `operator_address` | [string](#string) |  | operator_address defines the address of the validator's operator; bech encoded in JSON. |
| `consensus_pubkey` | [google.protobuf.Any](#google.protobuf.Any) |  | consensus_pubkey is the consensus public key of the validator, as a Protobuf Any. |
| `jailed` | [bool](#bool) |  | jailed defined whether the validator has been jailed from bonded status or not. |
| `status` | [BondStatus](#cosmos.staking.v1beta1.BondStatus) |  | status is the validator status (bonded/unbonding/unbonded). |
| `tokens` | [string](#string) |  | tokens define the delegated tokens (incl. self-delegation). |
| `delegator_shares` | [string](#string) |  | delegator_shares defines total shares issued to a validator's delegators. |
| `description` | [Description](#cosmos.staking.v1beta1.Description) |  | description defines the description terms for the validator. |
| `unbonding_height` | [int64](#int64) |  | unbonding_height defines, if unbonding, the height at which this validator has begun unbonding. |
| `unbonding_time` | [google.protobuf.Timestamp](#google.protobuf.Timestamp) |  | unbonding_time defines, if unbonding, the min time for the validator to complete unbonding. |
| `commission` | [Commission](#cosmos.staking.v1beta1.Commission) |  | commission defines the commission parameters. |
| `min_self_delegation` | [string](#string) |  | min_self_delegation is the validator's self declared minimum self delegation. |





 <!-- end messages -->


<a name="cosmos.staking.v1beta1.BondStatus"></a>

### BondStatus
BondStatus is the status of a validator.

| Name | Number | Description |
| ---- | ------ | ----------- |
| BOND_STATUS_UNSPECIFIED | 0 | UNSPECIFIED defines an invalid validator status. |
| BOND_STATUS_UNBONDED | 1 | UNBONDED defines a validator that is not bonded. |
| BOND_STATUS_UNBONDING | 2 | UNBONDING defines a validator that is unbonding. |
| BOND_STATUS_BONDED | 3 | BONDED defines a validator that is bonded. |


 <!-- end enums -->

 <!-- end HasExtensions -->

 <!-- end services -->



<a name="cosmos/staking/v1beta1/genesis.proto"></a>
<p align="right"><a href="#top">Top</a></p>

## cosmos/staking/v1beta1/genesis.proto



<a name="cosmos.staking.v1beta1.GenesisState"></a>

### GenesisState
GenesisState defines the staking module's genesis state.


| Field | Type | Label | Description |
| ----- | ---- | ----- | ----------- |
| `params` | [Params](#cosmos.staking.v1beta1.Params) |  | params defines all the paramaters of related to deposit. |
| `last_total_power` | [bytes](#bytes) |  | last_total_power tracks the total amounts of bonded tokens recorded during the previous end block. |
| `last_validator_powers` | [LastValidatorPower](#cosmos.staking.v1beta1.LastValidatorPower) | repeated | last_validator_powers is a special index that provides a historical list of the last-block's bonded validators. |
| `validators` | [Validator](#cosmos.staking.v1beta1.Validator) | repeated | delegations defines the validator set at genesis. |
| `delegations` | [Delegation](#cosmos.staking.v1beta1.Delegation) | repeated | delegations defines the delegations active at genesis. |
| `unbonding_delegations` | [UnbondingDelegation](#cosmos.staking.v1beta1.UnbondingDelegation) | repeated | unbonding_delegations defines the unbonding delegations active at genesis. |
| `redelegations` | [Redelegation](#cosmos.staking.v1beta1.Redelegation) | repeated | redelegations defines the redelegations active at genesis. |
| `exported` | [bool](#bool) |  |  |






<a name="cosmos.staking.v1beta1.LastValidatorPower"></a>

### LastValidatorPower
LastValidatorPower required for validator set update logic.


| Field | Type | Label | Description |
| ----- | ---- | ----- | ----------- |
| `address` | [string](#string) |  | address is the address of the validator. |
| `power` | [int64](#int64) |  | power defines the power of the validator. |





 <!-- end messages -->

 <!-- end enums -->

 <!-- end HasExtensions -->

 <!-- end services -->



<a name="cosmos/staking/v1beta1/query.proto"></a>
<p align="right"><a href="#top">Top</a></p>

## cosmos/staking/v1beta1/query.proto



<a name="cosmos.staking.v1beta1.QueryDelegationRequest"></a>

### QueryDelegationRequest
QueryDelegationRequest is request type for the Query/Delegation RPC method.


| Field | Type | Label | Description |
| ----- | ---- | ----- | ----------- |
| `delegator_addr` | [string](#string) |  | delegator_addr defines the delegator address to query for. |
| `validator_addr` | [string](#string) |  | validator_addr defines the validator address to query for. |






<a name="cosmos.staking.v1beta1.QueryDelegationResponse"></a>

### QueryDelegationResponse
QueryDelegationResponse is response type for the Query/Delegation RPC method.


| Field | Type | Label | Description |
| ----- | ---- | ----- | ----------- |
| `delegation_response` | [DelegationResponse](#cosmos.staking.v1beta1.DelegationResponse) |  | delegation_responses defines the delegation info of a delegation. |






<a name="cosmos.staking.v1beta1.QueryDelegatorDelegationsRequest"></a>

### QueryDelegatorDelegationsRequest
QueryDelegatorDelegationsRequest is request type for the
Query/DelegatorDelegations RPC method.


| Field | Type | Label | Description |
| ----- | ---- | ----- | ----------- |
| `delegator_addr` | [string](#string) |  | delegator_addr defines the delegator address to query for. |
| `pagination` | [cosmos.base.query.v1beta1.PageRequest](#cosmos.base.query.v1beta1.PageRequest) |  | pagination defines an optional pagination for the request. |






<a name="cosmos.staking.v1beta1.QueryDelegatorDelegationsResponse"></a>

### QueryDelegatorDelegationsResponse
QueryDelegatorDelegationsResponse is response type for the
Query/DelegatorDelegations RPC method.


| Field | Type | Label | Description |
| ----- | ---- | ----- | ----------- |
| `delegation_responses` | [DelegationResponse](#cosmos.staking.v1beta1.DelegationResponse) | repeated | delegation_responses defines all the delegations' info of a delegator. |
| `pagination` | [cosmos.base.query.v1beta1.PageResponse](#cosmos.base.query.v1beta1.PageResponse) |  | pagination defines the pagination in the response. |






<a name="cosmos.staking.v1beta1.QueryDelegatorUnbondingDelegationsRequest"></a>

### QueryDelegatorUnbondingDelegationsRequest
QueryDelegatorUnbondingDelegationsRequest is request type for the
Query/DelegatorUnbondingDelegations RPC method.


| Field | Type | Label | Description |
| ----- | ---- | ----- | ----------- |
| `delegator_addr` | [string](#string) |  | delegator_addr defines the delegator address to query for. |
| `pagination` | [cosmos.base.query.v1beta1.PageRequest](#cosmos.base.query.v1beta1.PageRequest) |  | pagination defines an optional pagination for the request. |






<a name="cosmos.staking.v1beta1.QueryDelegatorUnbondingDelegationsResponse"></a>

### QueryDelegatorUnbondingDelegationsResponse
QueryUnbondingDelegatorDelegationsResponse is response type for the
Query/UnbondingDelegatorDelegations RPC method.


| Field | Type | Label | Description |
| ----- | ---- | ----- | ----------- |
| `unbonding_responses` | [UnbondingDelegation](#cosmos.staking.v1beta1.UnbondingDelegation) | repeated |  |
| `pagination` | [cosmos.base.query.v1beta1.PageResponse](#cosmos.base.query.v1beta1.PageResponse) |  | pagination defines the pagination in the response. |






<a name="cosmos.staking.v1beta1.QueryDelegatorValidatorRequest"></a>

### QueryDelegatorValidatorRequest
QueryDelegatorValidatorRequest is request type for the
Query/DelegatorValidator RPC method.


| Field | Type | Label | Description |
| ----- | ---- | ----- | ----------- |
| `delegator_addr` | [string](#string) |  | delegator_addr defines the delegator address to query for. |
| `validator_addr` | [string](#string) |  | validator_addr defines the validator address to query for. |






<a name="cosmos.staking.v1beta1.QueryDelegatorValidatorResponse"></a>

### QueryDelegatorValidatorResponse
QueryDelegatorValidatorResponse response type for the
Query/DelegatorValidator RPC method.


| Field | Type | Label | Description |
| ----- | ---- | ----- | ----------- |
| `validator` | [Validator](#cosmos.staking.v1beta1.Validator) |  | validator defines the the validator info. |






<a name="cosmos.staking.v1beta1.QueryDelegatorValidatorsRequest"></a>

### QueryDelegatorValidatorsRequest
QueryDelegatorValidatorsRequest is request type for the
Query/DelegatorValidators RPC method.


| Field | Type | Label | Description |
| ----- | ---- | ----- | ----------- |
| `delegator_addr` | [string](#string) |  | delegator_addr defines the delegator address to query for. |
| `pagination` | [cosmos.base.query.v1beta1.PageRequest](#cosmos.base.query.v1beta1.PageRequest) |  | pagination defines an optional pagination for the request. |






<a name="cosmos.staking.v1beta1.QueryDelegatorValidatorsResponse"></a>

### QueryDelegatorValidatorsResponse
QueryDelegatorValidatorsResponse is response type for the
Query/DelegatorValidators RPC method.


| Field | Type | Label | Description |
| ----- | ---- | ----- | ----------- |
| `validators` | [Validator](#cosmos.staking.v1beta1.Validator) | repeated | validators defines the the validators' info of a delegator. |
| `pagination` | [cosmos.base.query.v1beta1.PageResponse](#cosmos.base.query.v1beta1.PageResponse) |  | pagination defines the pagination in the response. |






<a name="cosmos.staking.v1beta1.QueryHistoricalInfoRequest"></a>

### QueryHistoricalInfoRequest
QueryHistoricalInfoRequest is request type for the Query/HistoricalInfo RPC
method.


| Field | Type | Label | Description |
| ----- | ---- | ----- | ----------- |
| `height` | [int64](#int64) |  | height defines at which height to query the historical info. |






<a name="cosmos.staking.v1beta1.QueryHistoricalInfoResponse"></a>

### QueryHistoricalInfoResponse
QueryHistoricalInfoResponse is response type for the Query/HistoricalInfo RPC
method.


| Field | Type | Label | Description |
| ----- | ---- | ----- | ----------- |
| `hist` | [HistoricalInfo](#cosmos.staking.v1beta1.HistoricalInfo) |  | hist defines the historical info at the given height. |






<a name="cosmos.staking.v1beta1.QueryParamsRequest"></a>

### QueryParamsRequest
QueryParamsRequest is request type for the Query/Params RPC method.






<a name="cosmos.staking.v1beta1.QueryParamsResponse"></a>

### QueryParamsResponse
QueryParamsResponse is response type for the Query/Params RPC method.


| Field | Type | Label | Description |
| ----- | ---- | ----- | ----------- |
| `params` | [Params](#cosmos.staking.v1beta1.Params) |  | params holds all the parameters of this module. |






<a name="cosmos.staking.v1beta1.QueryPoolRequest"></a>

### QueryPoolRequest
QueryPoolRequest is request type for the Query/Pool RPC method.






<a name="cosmos.staking.v1beta1.QueryPoolResponse"></a>

### QueryPoolResponse
QueryPoolResponse is response type for the Query/Pool RPC method.


| Field | Type | Label | Description |
| ----- | ---- | ----- | ----------- |
| `pool` | [Pool](#cosmos.staking.v1beta1.Pool) |  | pool defines the pool info. |






<a name="cosmos.staking.v1beta1.QueryRedelegationsRequest"></a>

### QueryRedelegationsRequest
QueryRedelegationsRequest is request type for the Query/Redelegations RPC
method.


| Field | Type | Label | Description |
| ----- | ---- | ----- | ----------- |
| `delegator_addr` | [string](#string) |  | delegator_addr defines the delegator address to query for. |
| `src_validator_addr` | [string](#string) |  | src_validator_addr defines the validator address to redelegate from. |
| `dst_validator_addr` | [string](#string) |  | dst_validator_addr defines the validator address to redelegate to. |
| `pagination` | [cosmos.base.query.v1beta1.PageRequest](#cosmos.base.query.v1beta1.PageRequest) |  | pagination defines an optional pagination for the request. |






<a name="cosmos.staking.v1beta1.QueryRedelegationsResponse"></a>

### QueryRedelegationsResponse
QueryRedelegationsResponse is response type for the Query/Redelegations RPC
method.


| Field | Type | Label | Description |
| ----- | ---- | ----- | ----------- |
| `redelegation_responses` | [RedelegationResponse](#cosmos.staking.v1beta1.RedelegationResponse) | repeated |  |
| `pagination` | [cosmos.base.query.v1beta1.PageResponse](#cosmos.base.query.v1beta1.PageResponse) |  | pagination defines the pagination in the response. |






<a name="cosmos.staking.v1beta1.QueryUnbondingDelegationRequest"></a>

### QueryUnbondingDelegationRequest
QueryUnbondingDelegationRequest is request type for the
Query/UnbondingDelegation RPC method.


| Field | Type | Label | Description |
| ----- | ---- | ----- | ----------- |
| `delegator_addr` | [string](#string) |  | delegator_addr defines the delegator address to query for. |
| `validator_addr` | [string](#string) |  | validator_addr defines the validator address to query for. |






<a name="cosmos.staking.v1beta1.QueryUnbondingDelegationResponse"></a>

### QueryUnbondingDelegationResponse
QueryDelegationResponse is response type for the Query/UnbondingDelegation
RPC method.


| Field | Type | Label | Description |
| ----- | ---- | ----- | ----------- |
| `unbond` | [UnbondingDelegation](#cosmos.staking.v1beta1.UnbondingDelegation) |  | unbond defines the unbonding information of a delegation. |






<a name="cosmos.staking.v1beta1.QueryValidatorDelegationsRequest"></a>

### QueryValidatorDelegationsRequest
QueryValidatorDelegationsRequest is request type for the
Query/ValidatorDelegations RPC method


| Field | Type | Label | Description |
| ----- | ---- | ----- | ----------- |
| `validator_addr` | [string](#string) |  | validator_addr defines the validator address to query for. |
| `pagination` | [cosmos.base.query.v1beta1.PageRequest](#cosmos.base.query.v1beta1.PageRequest) |  | pagination defines an optional pagination for the request. |






<a name="cosmos.staking.v1beta1.QueryValidatorDelegationsResponse"></a>

### QueryValidatorDelegationsResponse
QueryValidatorDelegationsResponse is response type for the
Query/ValidatorDelegations RPC method


| Field | Type | Label | Description |
| ----- | ---- | ----- | ----------- |
| `delegation_responses` | [DelegationResponse](#cosmos.staking.v1beta1.DelegationResponse) | repeated |  |
| `pagination` | [cosmos.base.query.v1beta1.PageResponse](#cosmos.base.query.v1beta1.PageResponse) |  | pagination defines the pagination in the response. |






<a name="cosmos.staking.v1beta1.QueryValidatorRequest"></a>

### QueryValidatorRequest
QueryValidatorRequest is response type for the Query/Validator RPC method


| Field | Type | Label | Description |
| ----- | ---- | ----- | ----------- |
| `validator_addr` | [string](#string) |  | validator_addr defines the validator address to query for. |






<a name="cosmos.staking.v1beta1.QueryValidatorResponse"></a>

### QueryValidatorResponse
QueryValidatorResponse is response type for the Query/Validator RPC method


| Field | Type | Label | Description |
| ----- | ---- | ----- | ----------- |
| `validator` | [Validator](#cosmos.staking.v1beta1.Validator) |  | validator defines the the validator info. |






<a name="cosmos.staking.v1beta1.QueryValidatorUnbondingDelegationsRequest"></a>

### QueryValidatorUnbondingDelegationsRequest
QueryValidatorUnbondingDelegationsRequest is required type for the
Query/ValidatorUnbondingDelegations RPC method


| Field | Type | Label | Description |
| ----- | ---- | ----- | ----------- |
| `validator_addr` | [string](#string) |  | validator_addr defines the validator address to query for. |
| `pagination` | [cosmos.base.query.v1beta1.PageRequest](#cosmos.base.query.v1beta1.PageRequest) |  | pagination defines an optional pagination for the request. |






<a name="cosmos.staking.v1beta1.QueryValidatorUnbondingDelegationsResponse"></a>

### QueryValidatorUnbondingDelegationsResponse
QueryValidatorUnbondingDelegationsResponse is response type for the
Query/ValidatorUnbondingDelegations RPC method.


| Field | Type | Label | Description |
| ----- | ---- | ----- | ----------- |
| `unbonding_responses` | [UnbondingDelegation](#cosmos.staking.v1beta1.UnbondingDelegation) | repeated |  |
| `pagination` | [cosmos.base.query.v1beta1.PageResponse](#cosmos.base.query.v1beta1.PageResponse) |  | pagination defines the pagination in the response. |






<a name="cosmos.staking.v1beta1.QueryValidatorsRequest"></a>

### QueryValidatorsRequest
QueryValidatorsRequest is request type for Query/Validators RPC method.


| Field | Type | Label | Description |
| ----- | ---- | ----- | ----------- |
| `status` | [string](#string) |  | status enables to query for validators matching a given status. |
| `pagination` | [cosmos.base.query.v1beta1.PageRequest](#cosmos.base.query.v1beta1.PageRequest) |  | pagination defines an optional pagination for the request. |






<a name="cosmos.staking.v1beta1.QueryValidatorsResponse"></a>

### QueryValidatorsResponse
QueryValidatorsResponse is response type for the Query/Validators RPC method


| Field | Type | Label | Description |
| ----- | ---- | ----- | ----------- |
| `validators` | [Validator](#cosmos.staking.v1beta1.Validator) | repeated | validators contains all the queried validators. |
| `pagination` | [cosmos.base.query.v1beta1.PageResponse](#cosmos.base.query.v1beta1.PageResponse) |  | pagination defines the pagination in the response. |





 <!-- end messages -->

 <!-- end enums -->

 <!-- end HasExtensions -->


<a name="cosmos.staking.v1beta1.Query"></a>

### Query
Query defines the gRPC querier service.

| Method Name | Request Type | Response Type | Description | HTTP Verb | Endpoint |
| ----------- | ------------ | ------------- | ------------| ------- | -------- |
| `Validators` | [QueryValidatorsRequest](#cosmos.staking.v1beta1.QueryValidatorsRequest) | [QueryValidatorsResponse](#cosmos.staking.v1beta1.QueryValidatorsResponse) | Validators queries all validators that match the given status. | GET|/cosmos/staking/v1beta1/validators|
| `Validator` | [QueryValidatorRequest](#cosmos.staking.v1beta1.QueryValidatorRequest) | [QueryValidatorResponse](#cosmos.staking.v1beta1.QueryValidatorResponse) | Validator queries validator info for given validator address. | GET|/cosmos/staking/v1beta1/validators/{validator_addr}|
| `ValidatorDelegations` | [QueryValidatorDelegationsRequest](#cosmos.staking.v1beta1.QueryValidatorDelegationsRequest) | [QueryValidatorDelegationsResponse](#cosmos.staking.v1beta1.QueryValidatorDelegationsResponse) | ValidatorDelegations queries delegate info for given validator. | GET|/cosmos/staking/v1beta1/validators/{validator_addr}/delegations|
| `ValidatorUnbondingDelegations` | [QueryValidatorUnbondingDelegationsRequest](#cosmos.staking.v1beta1.QueryValidatorUnbondingDelegationsRequest) | [QueryValidatorUnbondingDelegationsResponse](#cosmos.staking.v1beta1.QueryValidatorUnbondingDelegationsResponse) | ValidatorUnbondingDelegations queries unbonding delegations of a validator. | GET|/cosmos/staking/v1beta1/validators/{validator_addr}/unbonding_delegations|
| `Delegation` | [QueryDelegationRequest](#cosmos.staking.v1beta1.QueryDelegationRequest) | [QueryDelegationResponse](#cosmos.staking.v1beta1.QueryDelegationResponse) | Delegation queries delegate info for given validator delegator pair. | GET|/cosmos/staking/v1beta1/validators/{validator_addr}/delegations/{delegator_addr}|
| `UnbondingDelegation` | [QueryUnbondingDelegationRequest](#cosmos.staking.v1beta1.QueryUnbondingDelegationRequest) | [QueryUnbondingDelegationResponse](#cosmos.staking.v1beta1.QueryUnbondingDelegationResponse) | UnbondingDelegation queries unbonding info for given validator delegator pair. | GET|/cosmos/staking/v1beta1/validators/{validator_addr}/delegations/{delegator_addr}/unbonding_delegation|
| `DelegatorDelegations` | [QueryDelegatorDelegationsRequest](#cosmos.staking.v1beta1.QueryDelegatorDelegationsRequest) | [QueryDelegatorDelegationsResponse](#cosmos.staking.v1beta1.QueryDelegatorDelegationsResponse) | DelegatorDelegations queries all delegations of a given delegator address. | GET|/cosmos/staking/v1beta1/delegations/{delegator_addr}|
| `DelegatorUnbondingDelegations` | [QueryDelegatorUnbondingDelegationsRequest](#cosmos.staking.v1beta1.QueryDelegatorUnbondingDelegationsRequest) | [QueryDelegatorUnbondingDelegationsResponse](#cosmos.staking.v1beta1.QueryDelegatorUnbondingDelegationsResponse) | DelegatorUnbondingDelegations queries all unbonding delegations of a given delegator address. | GET|/cosmos/staking/v1beta1/delegators/{delegator_addr}/unbonding_delegations|
| `Redelegations` | [QueryRedelegationsRequest](#cosmos.staking.v1beta1.QueryRedelegationsRequest) | [QueryRedelegationsResponse](#cosmos.staking.v1beta1.QueryRedelegationsResponse) | Redelegations queries redelegations of given address. | GET|/cosmos/staking/v1beta1/delegators/{delegator_addr}/redelegations|
| `DelegatorValidators` | [QueryDelegatorValidatorsRequest](#cosmos.staking.v1beta1.QueryDelegatorValidatorsRequest) | [QueryDelegatorValidatorsResponse](#cosmos.staking.v1beta1.QueryDelegatorValidatorsResponse) | DelegatorValidators queries all validators info for given delegator address. | GET|/cosmos/staking/v1beta1/delegators/{delegator_addr}/validators|
| `DelegatorValidator` | [QueryDelegatorValidatorRequest](#cosmos.staking.v1beta1.QueryDelegatorValidatorRequest) | [QueryDelegatorValidatorResponse](#cosmos.staking.v1beta1.QueryDelegatorValidatorResponse) | DelegatorValidator queries validator info for given delegator validator pair. | GET|/cosmos/staking/v1beta1/delegators/{delegator_addr}/validators/{validator_addr}|
| `HistoricalInfo` | [QueryHistoricalInfoRequest](#cosmos.staking.v1beta1.QueryHistoricalInfoRequest) | [QueryHistoricalInfoResponse](#cosmos.staking.v1beta1.QueryHistoricalInfoResponse) | HistoricalInfo queries the historical info for given height. | GET|/cosmos/staking/v1beta1/historical_info/{height}|
| `Pool` | [QueryPoolRequest](#cosmos.staking.v1beta1.QueryPoolRequest) | [QueryPoolResponse](#cosmos.staking.v1beta1.QueryPoolResponse) | Pool queries the pool info. | GET|/cosmos/staking/v1beta1/pool|
| `Params` | [QueryParamsRequest](#cosmos.staking.v1beta1.QueryParamsRequest) | [QueryParamsResponse](#cosmos.staking.v1beta1.QueryParamsResponse) | Parameters queries the staking parameters. | GET|/cosmos/staking/v1beta1/params|

 <!-- end services -->



<a name="cosmos/staking/v1beta1/tx.proto"></a>
<p align="right"><a href="#top">Top</a></p>

## cosmos/staking/v1beta1/tx.proto



<a name="cosmos.staking.v1beta1.MsgBeginRedelegate"></a>

### MsgBeginRedelegate
MsgBeginRedelegate defines a SDK message for performing a redelegation
of coins from a delegator and source validator to a destination validator.


| Field | Type | Label | Description |
| ----- | ---- | ----- | ----------- |
| `delegator_address` | [string](#string) |  |  |
| `validator_src_address` | [string](#string) |  |  |
| `validator_dst_address` | [string](#string) |  |  |
| `amount` | [cosmos.base.v1beta1.Coin](#cosmos.base.v1beta1.Coin) |  |  |






<a name="cosmos.staking.v1beta1.MsgBeginRedelegateResponse"></a>

### MsgBeginRedelegateResponse
MsgBeginRedelegateResponse defines the Msg/BeginRedelegate response type.


| Field | Type | Label | Description |
| ----- | ---- | ----- | ----------- |
| `completion_time` | [google.protobuf.Timestamp](#google.protobuf.Timestamp) |  |  |






<a name="cosmos.staking.v1beta1.MsgCreateValidator"></a>

### MsgCreateValidator
MsgCreateValidator defines a SDK message for creating a new validator.


| Field | Type | Label | Description |
| ----- | ---- | ----- | ----------- |
| `description` | [Description](#cosmos.staking.v1beta1.Description) |  |  |
| `commission` | [CommissionRates](#cosmos.staking.v1beta1.CommissionRates) |  |  |
| `min_self_delegation` | [string](#string) |  |  |
| `delegator_address` | [string](#string) |  |  |
| `validator_address` | [string](#string) |  |  |
| `pubkey` | [google.protobuf.Any](#google.protobuf.Any) |  |  |
| `value` | [cosmos.base.v1beta1.Coin](#cosmos.base.v1beta1.Coin) |  |  |






<a name="cosmos.staking.v1beta1.MsgCreateValidatorResponse"></a>

### MsgCreateValidatorResponse
MsgCreateValidatorResponse defines the Msg/CreateValidator response type.






<a name="cosmos.staking.v1beta1.MsgDelegate"></a>

### MsgDelegate
MsgDelegate defines a SDK message for performing a delegation of coins
from a delegator to a validator.


| Field | Type | Label | Description |
| ----- | ---- | ----- | ----------- |
| `delegator_address` | [string](#string) |  |  |
| `validator_address` | [string](#string) |  |  |
| `amount` | [cosmos.base.v1beta1.Coin](#cosmos.base.v1beta1.Coin) |  |  |






<a name="cosmos.staking.v1beta1.MsgDelegateResponse"></a>

### MsgDelegateResponse
MsgDelegateResponse defines the Msg/Delegate response type.






<a name="cosmos.staking.v1beta1.MsgEditValidator"></a>

### MsgEditValidator
MsgEditValidator defines a SDK message for editing an existing validator.


| Field | Type | Label | Description |
| ----- | ---- | ----- | ----------- |
| `description` | [Description](#cosmos.staking.v1beta1.Description) |  |  |
| `validator_address` | [string](#string) |  |  |
| `commission_rate` | [string](#string) |  | We pass a reference to the new commission rate and min self delegation as it's not mandatory to update. If not updated, the deserialized rate will be zero with no way to distinguish if an update was intended. REF: #2373 |
| `min_self_delegation` | [string](#string) |  |  |






<a name="cosmos.staking.v1beta1.MsgEditValidatorResponse"></a>

### MsgEditValidatorResponse
MsgEditValidatorResponse defines the Msg/EditValidator response type.






<a name="cosmos.staking.v1beta1.MsgUndelegate"></a>

### MsgUndelegate
MsgUndelegate defines a SDK message for performing an undelegation from a
delegate and a validator.


| Field | Type | Label | Description |
| ----- | ---- | ----- | ----------- |
| `delegator_address` | [string](#string) |  |  |
| `validator_address` | [string](#string) |  |  |
| `amount` | [cosmos.base.v1beta1.Coin](#cosmos.base.v1beta1.Coin) |  |  |






<a name="cosmos.staking.v1beta1.MsgUndelegateResponse"></a>

### MsgUndelegateResponse
MsgUndelegateResponse defines the Msg/Undelegate response type.


| Field | Type | Label | Description |
| ----- | ---- | ----- | ----------- |
| `completion_time` | [google.protobuf.Timestamp](#google.protobuf.Timestamp) |  |  |





 <!-- end messages -->

 <!-- end enums -->

 <!-- end HasExtensions -->


<a name="cosmos.staking.v1beta1.Msg"></a>

### Msg
Msg defines the staking Msg service.

| Method Name | Request Type | Response Type | Description | HTTP Verb | Endpoint |
| ----------- | ------------ | ------------- | ------------| ------- | -------- |
| `CreateValidator` | [MsgCreateValidator](#cosmos.staking.v1beta1.MsgCreateValidator) | [MsgCreateValidatorResponse](#cosmos.staking.v1beta1.MsgCreateValidatorResponse) | CreateValidator defines a method for creating a new validator. | |
| `EditValidator` | [MsgEditValidator](#cosmos.staking.v1beta1.MsgEditValidator) | [MsgEditValidatorResponse](#cosmos.staking.v1beta1.MsgEditValidatorResponse) | EditValidator defines a method for editing an existing validator. | |
| `Delegate` | [MsgDelegate](#cosmos.staking.v1beta1.MsgDelegate) | [MsgDelegateResponse](#cosmos.staking.v1beta1.MsgDelegateResponse) | Delegate defines a method for performing a delegation of coins from a delegator to a validator. | |
| `BeginRedelegate` | [MsgBeginRedelegate](#cosmos.staking.v1beta1.MsgBeginRedelegate) | [MsgBeginRedelegateResponse](#cosmos.staking.v1beta1.MsgBeginRedelegateResponse) | BeginRedelegate defines a method for performing a redelegation of coins from a delegator and source validator to a destination validator. | |
| `Undelegate` | [MsgUndelegate](#cosmos.staking.v1beta1.MsgUndelegate) | [MsgUndelegateResponse](#cosmos.staking.v1beta1.MsgUndelegateResponse) | Undelegate defines a method for performing an undelegation from a delegate and a validator. | |

 <!-- end services -->



<a name="cosmos/tx/signing/v1beta1/signing.proto"></a>
<p align="right"><a href="#top">Top</a></p>

## cosmos/tx/signing/v1beta1/signing.proto



<a name="cosmos.tx.signing.v1beta1.SignatureDescriptor"></a>

### SignatureDescriptor
SignatureDescriptor is a convenience type which represents the full data for
a signature including the public key of the signer, signing modes and the
signature itself. It is primarily used for coordinating signatures between
clients.


| Field | Type | Label | Description |
| ----- | ---- | ----- | ----------- |
| `public_key` | [google.protobuf.Any](#google.protobuf.Any) |  | public_key is the public key of the signer |
| `data` | [SignatureDescriptor.Data](#cosmos.tx.signing.v1beta1.SignatureDescriptor.Data) |  |  |
| `sequence` | [uint64](#uint64) |  | sequence is the sequence of the account, which describes the number of committed transactions signed by a given address. It is used to prevent replay attacks. |






<a name="cosmos.tx.signing.v1beta1.SignatureDescriptor.Data"></a>

### SignatureDescriptor.Data
Data represents signature data


| Field | Type | Label | Description |
| ----- | ---- | ----- | ----------- |
| `single` | [SignatureDescriptor.Data.Single](#cosmos.tx.signing.v1beta1.SignatureDescriptor.Data.Single) |  | single represents a single signer |
| `multi` | [SignatureDescriptor.Data.Multi](#cosmos.tx.signing.v1beta1.SignatureDescriptor.Data.Multi) |  | multi represents a multisig signer |






<a name="cosmos.tx.signing.v1beta1.SignatureDescriptor.Data.Multi"></a>

### SignatureDescriptor.Data.Multi
Multi is the signature data for a multisig public key


| Field | Type | Label | Description |
| ----- | ---- | ----- | ----------- |
| `bitarray` | [cosmos.crypto.multisig.v1beta1.CompactBitArray](#cosmos.crypto.multisig.v1beta1.CompactBitArray) |  | bitarray specifies which keys within the multisig are signing |
| `signatures` | [SignatureDescriptor.Data](#cosmos.tx.signing.v1beta1.SignatureDescriptor.Data) | repeated | signatures is the signatures of the multi-signature |






<a name="cosmos.tx.signing.v1beta1.SignatureDescriptor.Data.Single"></a>

### SignatureDescriptor.Data.Single
Single is the signature data for a single signer


| Field | Type | Label | Description |
| ----- | ---- | ----- | ----------- |
| `mode` | [SignMode](#cosmos.tx.signing.v1beta1.SignMode) |  | mode is the signing mode of the single signer |
| `signature` | [bytes](#bytes) |  | signature is the raw signature bytes |






<a name="cosmos.tx.signing.v1beta1.SignatureDescriptors"></a>

### SignatureDescriptors
SignatureDescriptors wraps multiple SignatureDescriptor's.


| Field | Type | Label | Description |
| ----- | ---- | ----- | ----------- |
| `signatures` | [SignatureDescriptor](#cosmos.tx.signing.v1beta1.SignatureDescriptor) | repeated | signatures are the signature descriptors |





 <!-- end messages -->


<a name="cosmos.tx.signing.v1beta1.SignMode"></a>

### SignMode
SignMode represents a signing mode with its own security guarantees.

| Name | Number | Description |
| ---- | ------ | ----------- |
| SIGN_MODE_UNSPECIFIED | 0 | SIGN_MODE_UNSPECIFIED specifies an unknown signing mode and will be rejected |
| SIGN_MODE_DIRECT | 1 | SIGN_MODE_DIRECT specifies a signing mode which uses SignDoc and is verified with raw bytes from Tx |
| SIGN_MODE_TEXTUAL | 2 | SIGN_MODE_TEXTUAL is a future signing mode that will verify some human-readable textual representation on top of the binary representation from SIGN_MODE_DIRECT |
| SIGN_MODE_LEGACY_AMINO_JSON | 127 | SIGN_MODE_LEGACY_AMINO_JSON is a backwards compatibility mode which uses Amino JSON and will be removed in the future |


 <!-- end enums -->

 <!-- end HasExtensions -->

 <!-- end services -->



<a name="cosmos/tx/v1beta1/tx.proto"></a>
<p align="right"><a href="#top">Top</a></p>

## cosmos/tx/v1beta1/tx.proto



<a name="cosmos.tx.v1beta1.AuthInfo"></a>

### AuthInfo
AuthInfo describes the fee and signer modes that are used to sign a
transaction.


| Field | Type | Label | Description |
| ----- | ---- | ----- | ----------- |
| `signer_infos` | [SignerInfo](#cosmos.tx.v1beta1.SignerInfo) | repeated | signer_infos defines the signing modes for the required signers. The number and order of elements must match the required signers from TxBody's messages. The first element is the primary signer and the one which pays the fee. |
| `fee` | [Fee](#cosmos.tx.v1beta1.Fee) |  | Fee is the fee and gas limit for the transaction. The first signer is the primary signer and the one which pays the fee. The fee can be calculated based on the cost of evaluating the body and doing signature verification of the signers. This can be estimated via simulation. |






<a name="cosmos.tx.v1beta1.Fee"></a>

### Fee
Fee includes the amount of coins paid in fees and the maximum
gas to be used by the transaction. The ratio yields an effective "gasprice",
which must be above some miminum to be accepted into the mempool.


| Field | Type | Label | Description |
| ----- | ---- | ----- | ----------- |
| `amount` | [cosmos.base.v1beta1.Coin](#cosmos.base.v1beta1.Coin) | repeated | amount is the amount of coins to be paid as a fee |
| `gas_limit` | [uint64](#uint64) |  | gas_limit is the maximum gas that can be used in transaction processing before an out of gas error occurs |
| `payer` | [string](#string) |  | if unset, the first signer is responsible for paying the fees. If set, the specified account must pay the fees. the payer must be a tx signer (and thus have signed this field in AuthInfo). setting this field does *not* change the ordering of required signers for the transaction. |
| `granter` | [string](#string) |  | if set, the fee payer (either the first signer or the value of the payer field) requests that a fee grant be used to pay fees instead of the fee payer's own balance. If an appropriate fee grant does not exist or the chain does not support fee grants, this will fail |






<a name="cosmos.tx.v1beta1.ModeInfo"></a>

### ModeInfo
ModeInfo describes the signing mode of a single or nested multisig signer.


| Field | Type | Label | Description |
| ----- | ---- | ----- | ----------- |
| `single` | [ModeInfo.Single](#cosmos.tx.v1beta1.ModeInfo.Single) |  | single represents a single signer |
| `multi` | [ModeInfo.Multi](#cosmos.tx.v1beta1.ModeInfo.Multi) |  | multi represents a nested multisig signer |






<a name="cosmos.tx.v1beta1.ModeInfo.Multi"></a>

### ModeInfo.Multi
Multi is the mode info for a multisig public key


| Field | Type | Label | Description |
| ----- | ---- | ----- | ----------- |
| `bitarray` | [cosmos.crypto.multisig.v1beta1.CompactBitArray](#cosmos.crypto.multisig.v1beta1.CompactBitArray) |  | bitarray specifies which keys within the multisig are signing |
| `mode_infos` | [ModeInfo](#cosmos.tx.v1beta1.ModeInfo) | repeated | mode_infos is the corresponding modes of the signers of the multisig which could include nested multisig public keys |






<a name="cosmos.tx.v1beta1.ModeInfo.Single"></a>

### ModeInfo.Single
Single is the mode info for a single signer. It is structured as a message
to allow for additional fields such as locale for SIGN_MODE_TEXTUAL in the
future


| Field | Type | Label | Description |
| ----- | ---- | ----- | ----------- |
| `mode` | [cosmos.tx.signing.v1beta1.SignMode](#cosmos.tx.signing.v1beta1.SignMode) |  | mode is the signing mode of the single signer |






<a name="cosmos.tx.v1beta1.SignDoc"></a>

### SignDoc
SignDoc is the type used for generating sign bytes for SIGN_MODE_DIRECT.


| Field | Type | Label | Description |
| ----- | ---- | ----- | ----------- |
| `body_bytes` | [bytes](#bytes) |  | body_bytes is protobuf serialization of a TxBody that matches the representation in TxRaw. |
| `auth_info_bytes` | [bytes](#bytes) |  | auth_info_bytes is a protobuf serialization of an AuthInfo that matches the representation in TxRaw. |
| `chain_id` | [string](#string) |  | chain_id is the unique identifier of the chain this transaction targets. It prevents signed transactions from being used on another chain by an attacker |
| `account_number` | [uint64](#uint64) |  | account_number is the account number of the account in state |






<a name="cosmos.tx.v1beta1.SignerInfo"></a>

### SignerInfo
SignerInfo describes the public key and signing mode of a single top-level
signer.


| Field | Type | Label | Description |
| ----- | ---- | ----- | ----------- |
| `public_key` | [google.protobuf.Any](#google.protobuf.Any) |  | public_key is the public key of the signer. It is optional for accounts that already exist in state. If unset, the verifier can use the required \ signer address for this position and lookup the public key. |
| `mode_info` | [ModeInfo](#cosmos.tx.v1beta1.ModeInfo) |  | mode_info describes the signing mode of the signer and is a nested structure to support nested multisig pubkey's |
| `sequence` | [uint64](#uint64) |  | sequence is the sequence of the account, which describes the number of committed transactions signed by a given address. It is used to prevent replay attacks. |






<a name="cosmos.tx.v1beta1.Tx"></a>

### Tx
Tx is the standard type used for broadcasting transactions.


| Field | Type | Label | Description |
| ----- | ---- | ----- | ----------- |
| `body` | [TxBody](#cosmos.tx.v1beta1.TxBody) |  | body is the processable content of the transaction |
| `auth_info` | [AuthInfo](#cosmos.tx.v1beta1.AuthInfo) |  | auth_info is the authorization related content of the transaction, specifically signers, signer modes and fee |
| `signatures` | [bytes](#bytes) | repeated | signatures is a list of signatures that matches the length and order of AuthInfo's signer_infos to allow connecting signature meta information like public key and signing mode by position. |






<a name="cosmos.tx.v1beta1.TxBody"></a>

### TxBody
TxBody is the body of a transaction that all signers sign over.


| Field | Type | Label | Description |
| ----- | ---- | ----- | ----------- |
| `messages` | [google.protobuf.Any](#google.protobuf.Any) | repeated | messages is a list of messages to be executed. The required signers of those messages define the number and order of elements in AuthInfo's signer_infos and Tx's signatures. Each required signer address is added to the list only the first time it occurs. By convention, the first required signer (usually from the first message) is referred to as the primary signer and pays the fee for the whole transaction. |
| `memo` | [string](#string) |  | memo is any arbitrary note/comment to be added to the transaction. WARNING: in clients, any publicly exposed text should not be called memo, but should be called `note` instead (see https://github.com/cosmos/cosmos-sdk/issues/9122). |
| `timeout_height` | [uint64](#uint64) |  | timeout is the block height after which this transaction will not be processed by the chain |
| `extension_options` | [google.protobuf.Any](#google.protobuf.Any) | repeated | extension_options are arbitrary options that can be added by chains when the default options are not sufficient. If any of these are present and can't be handled, the transaction will be rejected |
| `non_critical_extension_options` | [google.protobuf.Any](#google.protobuf.Any) | repeated | extension_options are arbitrary options that can be added by chains when the default options are not sufficient. If any of these are present and can't be handled, they will be ignored |






<a name="cosmos.tx.v1beta1.TxRaw"></a>

### TxRaw
TxRaw is a variant of Tx that pins the signer's exact binary representation
of body and auth_info. This is used for signing, broadcasting and
verification. The binary `serialize(tx: TxRaw)` is stored in Tendermint and
the hash `sha256(serialize(tx: TxRaw))` becomes the "txhash", commonly used
as the transaction ID.


| Field | Type | Label | Description |
| ----- | ---- | ----- | ----------- |
| `body_bytes` | [bytes](#bytes) |  | body_bytes is a protobuf serialization of a TxBody that matches the representation in SignDoc. |
| `auth_info_bytes` | [bytes](#bytes) |  | auth_info_bytes is a protobuf serialization of an AuthInfo that matches the representation in SignDoc. |
| `signatures` | [bytes](#bytes) | repeated | signatures is a list of signatures that matches the length and order of AuthInfo's signer_infos to allow connecting signature meta information like public key and signing mode by position. |





 <!-- end messages -->

 <!-- end enums -->

 <!-- end HasExtensions -->

 <!-- end services -->



<a name="cosmos/tx/v1beta1/service.proto"></a>
<p align="right"><a href="#top">Top</a></p>

## cosmos/tx/v1beta1/service.proto



<a name="cosmos.tx.v1beta1.BroadcastTxRequest"></a>

### BroadcastTxRequest
BroadcastTxRequest is the request type for the Service.BroadcastTxRequest
RPC method.


| Field | Type | Label | Description |
| ----- | ---- | ----- | ----------- |
| `tx_bytes` | [bytes](#bytes) |  | tx_bytes is the raw transaction. |
| `mode` | [BroadcastMode](#cosmos.tx.v1beta1.BroadcastMode) |  |  |






<a name="cosmos.tx.v1beta1.BroadcastTxResponse"></a>

### BroadcastTxResponse
BroadcastTxResponse is the response type for the
Service.BroadcastTx method.


| Field | Type | Label | Description |
| ----- | ---- | ----- | ----------- |
| `tx_response` | [cosmos.base.abci.v1beta1.TxResponse](#cosmos.base.abci.v1beta1.TxResponse) |  | tx_response is the queried TxResponses. |






<a name="cosmos.tx.v1beta1.GetTxRequest"></a>

### GetTxRequest
GetTxRequest is the request type for the Service.GetTx
RPC method.


| Field | Type | Label | Description |
| ----- | ---- | ----- | ----------- |
| `hash` | [string](#string) |  | hash is the tx hash to query, encoded as a hex string. |






<a name="cosmos.tx.v1beta1.GetTxResponse"></a>

### GetTxResponse
GetTxResponse is the response type for the Service.GetTx method.


| Field | Type | Label | Description |
| ----- | ---- | ----- | ----------- |
| `tx` | [Tx](#cosmos.tx.v1beta1.Tx) |  | tx is the queried transaction. |
| `tx_response` | [cosmos.base.abci.v1beta1.TxResponse](#cosmos.base.abci.v1beta1.TxResponse) |  | tx_response is the queried TxResponses. |






<a name="cosmos.tx.v1beta1.GetTxsEventRequest"></a>

### GetTxsEventRequest
GetTxsEventRequest is the request type for the Service.TxsByEvents
RPC method.


| Field | Type | Label | Description |
| ----- | ---- | ----- | ----------- |
| `events` | [string](#string) | repeated | events is the list of transaction event type. |
| `pagination` | [cosmos.base.query.v1beta1.PageRequest](#cosmos.base.query.v1beta1.PageRequest) |  | pagination defines an pagination for the request. |
| `order_by` | [OrderBy](#cosmos.tx.v1beta1.OrderBy) |  |  |






<a name="cosmos.tx.v1beta1.GetTxsEventResponse"></a>

### GetTxsEventResponse
GetTxsEventResponse is the response type for the Service.TxsByEvents
RPC method.


| Field | Type | Label | Description |
| ----- | ---- | ----- | ----------- |
| `txs` | [Tx](#cosmos.tx.v1beta1.Tx) | repeated | txs is the list of queried transactions. |
| `tx_responses` | [cosmos.base.abci.v1beta1.TxResponse](#cosmos.base.abci.v1beta1.TxResponse) | repeated | tx_responses is the list of queried TxResponses. |
| `pagination` | [cosmos.base.query.v1beta1.PageResponse](#cosmos.base.query.v1beta1.PageResponse) |  | pagination defines an pagination for the response. |






<a name="cosmos.tx.v1beta1.SimulateRequest"></a>

### SimulateRequest
SimulateRequest is the request type for the Service.Simulate
RPC method.


| Field | Type | Label | Description |
| ----- | ---- | ----- | ----------- |
| `tx` | [Tx](#cosmos.tx.v1beta1.Tx) |  | **Deprecated.** tx is the transaction to simulate. Deprecated. Send raw tx bytes instead. |
| `tx_bytes` | [bytes](#bytes) |  | tx_bytes is the raw transaction. |






<a name="cosmos.tx.v1beta1.SimulateResponse"></a>

### SimulateResponse
SimulateResponse is the response type for the
Service.SimulateRPC method.


| Field | Type | Label | Description |
| ----- | ---- | ----- | ----------- |
| `gas_info` | [cosmos.base.abci.v1beta1.GasInfo](#cosmos.base.abci.v1beta1.GasInfo) |  | gas_info is the information about gas used in the simulation. |
| `result` | [cosmos.base.abci.v1beta1.Result](#cosmos.base.abci.v1beta1.Result) |  | result is the result of the simulation. |





 <!-- end messages -->


<a name="cosmos.tx.v1beta1.BroadcastMode"></a>

### BroadcastMode
BroadcastMode specifies the broadcast mode for the TxService.Broadcast RPC method.

| Name | Number | Description |
| ---- | ------ | ----------- |
| BROADCAST_MODE_UNSPECIFIED | 0 | zero-value for mode ordering |
| BROADCAST_MODE_BLOCK | 1 | BROADCAST_MODE_BLOCK defines a tx broadcasting mode where the client waits for the tx to be committed in a block. |
| BROADCAST_MODE_SYNC | 2 | BROADCAST_MODE_SYNC defines a tx broadcasting mode where the client waits for a CheckTx execution response only. |
| BROADCAST_MODE_ASYNC | 3 | BROADCAST_MODE_ASYNC defines a tx broadcasting mode where the client returns immediately. |



<a name="cosmos.tx.v1beta1.OrderBy"></a>

### OrderBy
OrderBy defines the sorting order

| Name | Number | Description |
| ---- | ------ | ----------- |
| ORDER_BY_UNSPECIFIED | 0 | ORDER_BY_UNSPECIFIED specifies an unknown sorting order. OrderBy defaults to ASC in this case. |
| ORDER_BY_ASC | 1 | ORDER_BY_ASC defines ascending order |
| ORDER_BY_DESC | 2 | ORDER_BY_DESC defines descending order |


 <!-- end enums -->

 <!-- end HasExtensions -->


<a name="cosmos.tx.v1beta1.Service"></a>

### Service
Service defines a gRPC service for interacting with transactions.

| Method Name | Request Type | Response Type | Description | HTTP Verb | Endpoint |
| ----------- | ------------ | ------------- | ------------| ------- | -------- |
| `Simulate` | [SimulateRequest](#cosmos.tx.v1beta1.SimulateRequest) | [SimulateResponse](#cosmos.tx.v1beta1.SimulateResponse) | Simulate simulates executing a transaction for estimating gas usage. | POST|/cosmos/tx/v1beta1/simulate|
| `GetTx` | [GetTxRequest](#cosmos.tx.v1beta1.GetTxRequest) | [GetTxResponse](#cosmos.tx.v1beta1.GetTxResponse) | GetTx fetches a tx by hash. | GET|/cosmos/tx/v1beta1/txs/{hash}|
| `BroadcastTx` | [BroadcastTxRequest](#cosmos.tx.v1beta1.BroadcastTxRequest) | [BroadcastTxResponse](#cosmos.tx.v1beta1.BroadcastTxResponse) | BroadcastTx broadcast transaction. | POST|/cosmos/tx/v1beta1/txs|
| `GetTxsEvent` | [GetTxsEventRequest](#cosmos.tx.v1beta1.GetTxsEventRequest) | [GetTxsEventResponse](#cosmos.tx.v1beta1.GetTxsEventResponse) | GetTxsEvent fetches txs by event. | GET|/cosmos/tx/v1beta1/txs|

 <!-- end services -->



<a name="cosmos/upgrade/v1beta1/upgrade.proto"></a>
<p align="right"><a href="#top">Top</a></p>

## cosmos/upgrade/v1beta1/upgrade.proto



<a name="cosmos.upgrade.v1beta1.CancelSoftwareUpgradeProposal"></a>

### CancelSoftwareUpgradeProposal
CancelSoftwareUpgradeProposal is a gov Content type for cancelling a software
upgrade.


| Field | Type | Label | Description |
| ----- | ---- | ----- | ----------- |
| `title` | [string](#string) |  |  |
| `description` | [string](#string) |  |  |






<a name="cosmos.upgrade.v1beta1.ModuleVersion"></a>

### ModuleVersion
ModuleVersion specifies a module and its consensus version.


| Field | Type | Label | Description |
| ----- | ---- | ----- | ----------- |
| `name` | [string](#string) |  | name of the app module |
| `version` | [uint64](#uint64) |  | consensus version of the app module |






<a name="cosmos.upgrade.v1beta1.Plan"></a>

### Plan
Plan specifies information about a planned upgrade and when it should occur.


| Field | Type | Label | Description |
| ----- | ---- | ----- | ----------- |
| `name` | [string](#string) |  | Sets the name for the upgrade. This name will be used by the upgraded version of the software to apply any special "on-upgrade" commands during the first BeginBlock method after the upgrade is applied. It is also used to detect whether a software version can handle a given upgrade. If no upgrade handler with this name has been set in the software, it will be assumed that the software is out-of-date when the upgrade Time or Height is reached and the software will exit. |
| `time` | [google.protobuf.Timestamp](#google.protobuf.Timestamp) |  | **Deprecated.** Deprecated: Time based upgrades have been deprecated. Time based upgrade logic has been removed from the SDK. If this field is not empty, an error will be thrown. |
| `height` | [int64](#int64) |  | The height at which the upgrade must be performed. Only used if Time is not set. |
| `info` | [string](#string) |  | Any application specific upgrade info to be included on-chain such as a git commit that validators could automatically upgrade to |
| `upgraded_client_state` | [google.protobuf.Any](#google.protobuf.Any) |  | **Deprecated.** Deprecated: UpgradedClientState field has been deprecated. IBC upgrade logic has been moved to the IBC module in the sub module 02-client. If this field is not empty, an error will be thrown. |






<a name="cosmos.upgrade.v1beta1.SoftwareUpgradeProposal"></a>

### SoftwareUpgradeProposal
SoftwareUpgradeProposal is a gov Content type for initiating a software
upgrade.


| Field | Type | Label | Description |
| ----- | ---- | ----- | ----------- |
| `title` | [string](#string) |  |  |
| `description` | [string](#string) |  |  |
| `plan` | [Plan](#cosmos.upgrade.v1beta1.Plan) |  |  |





 <!-- end messages -->

 <!-- end enums -->

 <!-- end HasExtensions -->

 <!-- end services -->



<a name="cosmos/upgrade/v1beta1/query.proto"></a>
<p align="right"><a href="#top">Top</a></p>

## cosmos/upgrade/v1beta1/query.proto



<a name="cosmos.upgrade.v1beta1.QueryAppliedPlanRequest"></a>

### QueryAppliedPlanRequest
QueryCurrentPlanRequest is the request type for the Query/AppliedPlan RPC
method.


| Field | Type | Label | Description |
| ----- | ---- | ----- | ----------- |
| `name` | [string](#string) |  | name is the name of the applied plan to query for. |






<a name="cosmos.upgrade.v1beta1.QueryAppliedPlanResponse"></a>

### QueryAppliedPlanResponse
QueryAppliedPlanResponse is the response type for the Query/AppliedPlan RPC
method.


| Field | Type | Label | Description |
| ----- | ---- | ----- | ----------- |
| `height` | [int64](#int64) |  | height is the block height at which the plan was applied. |






<a name="cosmos.upgrade.v1beta1.QueryCurrentPlanRequest"></a>

### QueryCurrentPlanRequest
QueryCurrentPlanRequest is the request type for the Query/CurrentPlan RPC
method.






<a name="cosmos.upgrade.v1beta1.QueryCurrentPlanResponse"></a>

### QueryCurrentPlanResponse
QueryCurrentPlanResponse is the response type for the Query/CurrentPlan RPC
method.


| Field | Type | Label | Description |
| ----- | ---- | ----- | ----------- |
| `plan` | [Plan](#cosmos.upgrade.v1beta1.Plan) |  | plan is the current upgrade plan. |






<a name="cosmos.upgrade.v1beta1.QueryModuleVersionsRequest"></a>

### QueryModuleVersionsRequest
QueryModuleVersionsRequest is the request type for the Query/ModuleVersions
RPC method.


| Field | Type | Label | Description |
| ----- | ---- | ----- | ----------- |
| `module_name` | [string](#string) |  | module_name is a field to query a specific module consensus version from state. Leaving this empty will fetch the full list of module versions from state |






<a name="cosmos.upgrade.v1beta1.QueryModuleVersionsResponse"></a>

### QueryModuleVersionsResponse
QueryModuleVersionsResponse is the response type for the Query/ModuleVersions
RPC method.


| Field | Type | Label | Description |
| ----- | ---- | ----- | ----------- |
| `module_versions` | [ModuleVersion](#cosmos.upgrade.v1beta1.ModuleVersion) | repeated | module_versions is a list of module names with their consensus versions. |






<a name="cosmos.upgrade.v1beta1.QueryUpgradedConsensusStateRequest"></a>

### QueryUpgradedConsensusStateRequest
QueryUpgradedConsensusStateRequest is the request type for the Query/UpgradedConsensusState
RPC method.


| Field | Type | Label | Description |
| ----- | ---- | ----- | ----------- |
| `last_height` | [int64](#int64) |  | last height of the current chain must be sent in request as this is the height under which next consensus state is stored |


<<<<<<< HEAD




<a name="cosmos.upgrade.v1beta1.QueryUpgradedConsensusStateResponse"></a>

### QueryUpgradedConsensusStateResponse
QueryUpgradedConsensusStateResponse is the response type for the Query/UpgradedConsensusState
RPC method.


| Field | Type | Label | Description |
| ----- | ---- | ----- | ----------- |
| `upgraded_consensus_state` | [bytes](#bytes) |  |  |





 <!-- end messages -->

 <!-- end enums -->

 <!-- end HasExtensions -->


<a name="cosmos.upgrade.v1beta1.Query"></a>

### Query
Query defines the gRPC upgrade querier service.

| Method Name | Request Type | Response Type | Description | HTTP Verb | Endpoint |
| ----------- | ------------ | ------------- | ------------| ------- | -------- |
| `CurrentPlan` | [QueryCurrentPlanRequest](#cosmos.upgrade.v1beta1.QueryCurrentPlanRequest) | [QueryCurrentPlanResponse](#cosmos.upgrade.v1beta1.QueryCurrentPlanResponse) | CurrentPlan queries the current upgrade plan. | GET|/cosmos/upgrade/v1beta1/current_plan|
| `AppliedPlan` | [QueryAppliedPlanRequest](#cosmos.upgrade.v1beta1.QueryAppliedPlanRequest) | [QueryAppliedPlanResponse](#cosmos.upgrade.v1beta1.QueryAppliedPlanResponse) | AppliedPlan queries a previously applied upgrade plan by its name. | GET|/cosmos/upgrade/v1beta1/applied_plan/{name}|
| `UpgradedConsensusState` | [QueryUpgradedConsensusStateRequest](#cosmos.upgrade.v1beta1.QueryUpgradedConsensusStateRequest) | [QueryUpgradedConsensusStateResponse](#cosmos.upgrade.v1beta1.QueryUpgradedConsensusStateResponse) | UpgradedConsensusState queries the consensus state that will serve as a trusted kernel for the next version of this chain. It will only be stored at the last height of this chain. UpgradedConsensusState RPC not supported with legacy querier | GET|/cosmos/upgrade/v1beta1/upgraded_consensus_state/{last_height}|
| `ModuleVersions` | [QueryModuleVersionsRequest](#cosmos.upgrade.v1beta1.QueryModuleVersionsRequest) | [QueryModuleVersionsResponse](#cosmos.upgrade.v1beta1.QueryModuleVersionsResponse) | ModuleVersions queries the list of module versions from state. | GET|/cosmos/upgrade/v1beta1/module_versions|

 <!-- end services -->



=======
>>>>>>> 18b8870e
<a name="cosmos/vesting/v1beta1/vesting.proto"></a>
<p align="right"><a href="#top">Top</a></p>

## cosmos/vesting/v1beta1/vesting.proto



<a name="cosmos.vesting.v1beta1.BaseVestingAccount"></a>

### BaseVestingAccount
BaseVestingAccount implements the VestingAccount interface. It contains all
the necessary fields needed for any vesting account implementation.


| Field | Type | Label | Description |
| ----- | ---- | ----- | ----------- |
| `base_account` | [cosmos.auth.v1beta1.BaseAccount](#cosmos.auth.v1beta1.BaseAccount) |  |  |
| `original_vesting` | [cosmos.base.v1beta1.Coin](#cosmos.base.v1beta1.Coin) | repeated |  |
| `delegated_free` | [cosmos.base.v1beta1.Coin](#cosmos.base.v1beta1.Coin) | repeated |  |
| `delegated_vesting` | [cosmos.base.v1beta1.Coin](#cosmos.base.v1beta1.Coin) | repeated |  |
| `end_time` | [int64](#int64) |  |  |






<a name="cosmos.vesting.v1beta1.ContinuousVestingAccount"></a>

### ContinuousVestingAccount
ContinuousVestingAccount implements the VestingAccount interface. It
continuously vests by unlocking coins linearly with respect to time.


| Field | Type | Label | Description |
| ----- | ---- | ----- | ----------- |
| `base_vesting_account` | [BaseVestingAccount](#cosmos.vesting.v1beta1.BaseVestingAccount) |  |  |
| `start_time` | [int64](#int64) |  |  |






<a name="cosmos.vesting.v1beta1.DelayedVestingAccount"></a>

### DelayedVestingAccount
DelayedVestingAccount implements the VestingAccount interface. It vests all
coins after a specific time, but non prior. In other words, it keeps them
locked until a specified time.


| Field | Type | Label | Description |
| ----- | ---- | ----- | ----------- |
| `base_vesting_account` | [BaseVestingAccount](#cosmos.vesting.v1beta1.BaseVestingAccount) |  |  |






<a name="cosmos.vesting.v1beta1.Period"></a>

### Period
Period defines a length of time and amount of coins that will vest.


| Field | Type | Label | Description |
| ----- | ---- | ----- | ----------- |
| `length` | [int64](#int64) |  |  |
| `amount` | [cosmos.base.v1beta1.Coin](#cosmos.base.v1beta1.Coin) | repeated |  |






<a name="cosmos.vesting.v1beta1.PeriodicVestingAccount"></a>

### PeriodicVestingAccount
PeriodicVestingAccount implements the VestingAccount interface. It
periodically vests by unlocking coins during each specified period.


| Field | Type | Label | Description |
| ----- | ---- | ----- | ----------- |
| `base_vesting_account` | [BaseVestingAccount](#cosmos.vesting.v1beta1.BaseVestingAccount) |  |  |
| `start_time` | [int64](#int64) |  |  |
| `vesting_periods` | [Period](#cosmos.vesting.v1beta1.Period) | repeated |  |






<a name="cosmos.vesting.v1beta1.PermanentLockedAccount"></a>

### PermanentLockedAccount
PermanentLockedAccount implements the VestingAccount interface. It does
not ever release coins, locking them indefinitely. Coins in this account can
still be used for delegating and for governance votes even while locked.


| Field | Type | Label | Description |
| ----- | ---- | ----- | ----------- |
| `base_vesting_account` | [BaseVestingAccount](#cosmos.vesting.v1beta1.BaseVestingAccount) |  |  |





 <!-- end messages -->

 <!-- end enums -->

 <!-- end HasExtensions -->

 <!-- end services -->



<a name="cosmos/vesting/v1beta1/tx.proto"></a>
<p align="right"><a href="#top">Top</a></p>

## cosmos/vesting/v1beta1/tx.proto



<a name="cosmos.vesting.v1beta1.MsgCreatePeriodicVestingAccount"></a>

### MsgCreatePeriodicVestingAccount
MsgCreateVestingAccount defines a message that enables creating a vesting
account.


| Field | Type | Label | Description |
| ----- | ---- | ----- | ----------- |
| `from_address` | [string](#string) |  |  |
| `to_address` | [string](#string) |  |  |
| `start_time` | [int64](#int64) |  |  |
| `vesting_periods` | [Period](#cosmos.vesting.v1beta1.Period) | repeated |  |






<a name="cosmos.vesting.v1beta1.MsgCreateVestingAccount"></a>

### MsgCreateVestingAccount
MsgCreateVestingAccount defines a message that enables creating a vesting
account.


| Field | Type | Label | Description |
| ----- | ---- | ----- | ----------- |
| `from_address` | [string](#string) |  |  |
| `to_address` | [string](#string) |  |  |
| `amount` | [cosmos.base.v1beta1.Coin](#cosmos.base.v1beta1.Coin) | repeated |  |
| `end_time` | [int64](#int64) |  |  |
| `delayed` | [bool](#bool) |  |  |






<a name="cosmos.vesting.v1beta1.MsgCreateVestingAccountResponse"></a>

### MsgCreateVestingAccountResponse
MsgCreateVestingAccountResponse defines the Msg/CreateVestingAccount response type.





 <!-- end messages -->

 <!-- end enums -->

 <!-- end HasExtensions -->


<a name="cosmos.vesting.v1beta1.Msg"></a>

### Msg
Msg defines the bank Msg service.

| Method Name | Request Type | Response Type | Description | HTTP Verb | Endpoint |
| ----------- | ------------ | ------------- | ------------| ------- | -------- |
| `CreateVestingAccount` | [MsgCreateVestingAccount](#cosmos.vesting.v1beta1.MsgCreateVestingAccount) | [MsgCreateVestingAccountResponse](#cosmos.vesting.v1beta1.MsgCreateVestingAccountResponse) | CreateVestingAccount defines a method that enables creating a vesting account. | |
| `CreatePeriodicVestingAccount` | [MsgCreatePeriodicVestingAccount](#cosmos.vesting.v1beta1.MsgCreatePeriodicVestingAccount) | [MsgCreateVestingAccountResponse](#cosmos.vesting.v1beta1.MsgCreateVestingAccountResponse) |  | |

 <!-- end services -->



## Scalar Value Types

| .proto Type | Notes | C++ | Java | Python | Go | C# | PHP | Ruby |
| ----------- | ----- | --- | ---- | ------ | -- | -- | --- | ---- |
| <a name="double" /> double |  | double | double | float | float64 | double | float | Float |
| <a name="float" /> float |  | float | float | float | float32 | float | float | Float |
| <a name="int32" /> int32 | Uses variable-length encoding. Inefficient for encoding negative numbers – if your field is likely to have negative values, use sint32 instead. | int32 | int | int | int32 | int | integer | Bignum or Fixnum (as required) |
| <a name="int64" /> int64 | Uses variable-length encoding. Inefficient for encoding negative numbers – if your field is likely to have negative values, use sint64 instead. | int64 | long | int/long | int64 | long | integer/string | Bignum |
| <a name="uint32" /> uint32 | Uses variable-length encoding. | uint32 | int | int/long | uint32 | uint | integer | Bignum or Fixnum (as required) |
| <a name="uint64" /> uint64 | Uses variable-length encoding. | uint64 | long | int/long | uint64 | ulong | integer/string | Bignum or Fixnum (as required) |
| <a name="sint32" /> sint32 | Uses variable-length encoding. Signed int value. These more efficiently encode negative numbers than regular int32s. | int32 | int | int | int32 | int | integer | Bignum or Fixnum (as required) |
| <a name="sint64" /> sint64 | Uses variable-length encoding. Signed int value. These more efficiently encode negative numbers than regular int64s. | int64 | long | int/long | int64 | long | integer/string | Bignum |
| <a name="fixed32" /> fixed32 | Always four bytes. More efficient than uint32 if values are often greater than 2^28. | uint32 | int | int | uint32 | uint | integer | Bignum or Fixnum (as required) |
| <a name="fixed64" /> fixed64 | Always eight bytes. More efficient than uint64 if values are often greater than 2^56. | uint64 | long | int/long | uint64 | ulong | integer/string | Bignum |
| <a name="sfixed32" /> sfixed32 | Always four bytes. | int32 | int | int | int32 | int | integer | Bignum or Fixnum (as required) |
| <a name="sfixed64" /> sfixed64 | Always eight bytes. | int64 | long | int/long | int64 | long | integer/string | Bignum |
| <a name="bool" /> bool |  | bool | boolean | boolean | bool | bool | boolean | TrueClass/FalseClass |
| <a name="string" /> string | A string must always contain UTF-8 encoded or 7-bit ASCII text. | string | String | str/unicode | string | string | string | String (UTF-8) |
| <a name="bytes" /> bytes | May contain any arbitrary sequence of bytes. | string | ByteString | str | []byte | ByteString | string | String (ASCII-8BIT) |
<|MERGE_RESOLUTION|>--- conflicted
+++ resolved
@@ -8022,9 +8022,6 @@
 | `last_height` | [int64](#int64) |  | last height of the current chain must be sent in request as this is the height under which next consensus state is stored |
 
 
-<<<<<<< HEAD
-
-
 
 
 <a name="cosmos.upgrade.v1beta1.QueryUpgradedConsensusStateResponse"></a>
@@ -8065,8 +8062,6 @@
 
 
 
-=======
->>>>>>> 18b8870e
 <a name="cosmos/vesting/v1beta1/vesting.proto"></a>
 <p align="right"><a href="#top">Top</a></p>
 
