package keeper

import (
	"bytes"
	"fmt"
	"time"

	sdk "github.com/cosmos/cosmos-sdk/types"
	sdkerrors "github.com/cosmos/cosmos-sdk/types/errors"
	capabilitytypes "github.com/cosmos/cosmos-sdk/x/capability/types"
	clienttypes "github.com/cosmos/cosmos-sdk/x/ibc/core/02-client/types"
	connectiontypes "github.com/cosmos/cosmos-sdk/x/ibc/core/03-connection/types"
	"github.com/cosmos/cosmos-sdk/x/ibc/core/04-channel/types"
	host "github.com/cosmos/cosmos-sdk/x/ibc/core/24-host"
	"github.com/cosmos/cosmos-sdk/x/ibc/core/exported"
)

// SendPacket is called by a module in order to send an IBC packet on a channel
// end owned by the calling module to the corresponding module on the counterparty
// chain.
func (k Keeper) SendPacket(
	ctx sdk.Context,
	channelCap *capabilitytypes.Capability,
	packet exported.PacketI,
) error {
	if err := packet.ValidateBasic(); err != nil {
		return sdkerrors.Wrap(err, "packet failed basic validation")
	}

	channel, found := k.GetChannel(ctx, packet.GetSourcePort(), packet.GetSourceChannel())
	if !found {
		return sdkerrors.Wrap(types.ErrChannelNotFound, packet.GetSourceChannel())
	}

	if channel.State == types.CLOSED {
		return sdkerrors.Wrapf(
			types.ErrInvalidChannelState,
			"channel is CLOSED (got %s)", channel.State.String(),
		)
	}

	if !k.scopedKeeper.AuthenticateCapability(ctx, channelCap, host.ChannelCapabilityPath(packet.GetSourcePort(), packet.GetSourceChannel())) {
		return sdkerrors.Wrapf(types.ErrChannelCapabilityNotFound, "caller does not own capability for channel, port ID (%s) channel ID (%s)", packet.GetSourcePort(), packet.GetSourceChannel())
	}

	if packet.GetDestPort() != channel.Counterparty.PortId {
		return sdkerrors.Wrapf(
			types.ErrInvalidPacket,
			"packet destination port doesn't match the counterparty's port (%s ≠ %s)", packet.GetDestPort(), channel.Counterparty.PortId,
		)
	}

	if packet.GetDestChannel() != channel.Counterparty.ChannelId {
		return sdkerrors.Wrapf(
			types.ErrInvalidPacket,
			"packet destination channel doesn't match the counterparty's channel (%s ≠ %s)", packet.GetDestChannel(), channel.Counterparty.ChannelId,
		)
	}

	connectionEnd, found := k.connectionKeeper.GetConnection(ctx, channel.ConnectionHops[0])
	if !found {
		return sdkerrors.Wrap(connectiontypes.ErrConnectionNotFound, channel.ConnectionHops[0])
	}

	clientState, found := k.clientKeeper.GetClientState(ctx, connectionEnd.GetClientID())
	if !found {
		return clienttypes.ErrConsensusStateNotFound
	}

	// check if packet timeouted on the receiving chain
	latestHeight := clientState.GetLatestHeight()
	timeoutHeight := packet.GetTimeoutHeight()
	if !timeoutHeight.IsZero() && latestHeight.GTE(timeoutHeight) {
		return sdkerrors.Wrapf(
			types.ErrPacketTimeout,
			"receiving chain block height >= packet timeout height (%s >= %s)", latestHeight, timeoutHeight,
		)
	}

	latestTimestamp, err := k.connectionKeeper.GetTimestampAtHeight(ctx, connectionEnd, latestHeight)
	if err != nil {
		return err
	}

	if packet.GetTimeoutTimestamp() != 0 && latestTimestamp >= packet.GetTimeoutTimestamp() {
		return sdkerrors.Wrapf(
			types.ErrPacketTimeout,
			"receiving chain block timestamp >= packet timeout timestamp (%s >= %s)", time.Unix(0, int64(latestTimestamp)), time.Unix(0, int64(packet.GetTimeoutTimestamp())),
		)
	}

	nextSequenceSend, found := k.GetNextSequenceSend(ctx, packet.GetSourcePort(), packet.GetSourceChannel())
	if !found {
		return sdkerrors.Wrapf(
			types.ErrSequenceSendNotFound,
			"source port: %s, source channel: %s", packet.GetSourcePort(), packet.GetSourceChannel(),
		)
	}

	if packet.GetSequence() != nextSequenceSend {
		return sdkerrors.Wrapf(
			types.ErrInvalidPacket,
			"packet sequence ≠ next send sequence (%d ≠ %d)", packet.GetSequence(), nextSequenceSend,
		)
	}

	nextSequenceSend++
	k.SetNextSequenceSend(ctx, packet.GetSourcePort(), packet.GetSourceChannel(), nextSequenceSend)
	k.SetPacketCommitment(ctx, packet.GetSourcePort(), packet.GetSourceChannel(), packet.GetSequence(), types.CommitPacket(packet))

	anyTimeoutHeight, err := clienttypes.PackHeight(timeoutHeight)
	if err != nil {
		return nil
	}

	// Emit Event with Packet data along with other packet information for relayer to pick up
	// and relay to other chain
	if err := ctx.EventManager().EmitTypedEvent(
		&types.EventChannelSendPacket{
			Data:             packet.GetData(),
			TimeoutHeight:    anyTimeoutHeight,
			TimeoutTimestamp: packet.GetTimeoutTimestamp(),
			Sequence:         packet.GetSequence(),
			SrcPort:          packet.GetSourcePort(),
			SrcChannel:       packet.GetSourceChannel(),
			DstPort:          packet.GetDestPort(),
			DstChannel:       packet.GetDestChannel(),
			ChannelOrdering:  channel.Ordering,
		},
	); err != nil {
		return err
	}

	k.Logger(ctx).Info("packet sent", "packet", fmt.Sprintf("%v", packet))
	return nil
}

// RecvPacket is called by a module in order to receive & process an IBC packet
// sent on the corresponding channel end on the counterparty chain.
func (k Keeper) RecvPacket(
	ctx sdk.Context,
	packet exported.PacketI,
	proof []byte,
	proofHeight exported.Height,
) error {
	channel, found := k.GetChannel(ctx, packet.GetDestPort(), packet.GetDestChannel())
	if !found {
		return sdkerrors.Wrap(types.ErrChannelNotFound, packet.GetDestChannel())
	}

	if channel.State != types.OPEN {
		return sdkerrors.Wrapf(
			types.ErrInvalidChannelState,
			"channel state is not OPEN (got %s)", channel.State.String(),
		)
	}

	// NOTE: RecvPacket is called by the AnteHandler which acts upon the packet.Route(),
	// so the capability authentication can be omitted here

	// packet must come from the channel's counterparty
	if packet.GetSourcePort() != channel.Counterparty.PortId {
		return sdkerrors.Wrapf(
			types.ErrInvalidPacket,
			"packet source port doesn't match the counterparty's port (%s ≠ %s)", packet.GetSourcePort(), channel.Counterparty.PortId,
		)
	}

	if packet.GetSourceChannel() != channel.Counterparty.ChannelId {
		return sdkerrors.Wrapf(
			types.ErrInvalidPacket,
			"packet source channel doesn't match the counterparty's channel (%s ≠ %s)", packet.GetSourceChannel(), channel.Counterparty.ChannelId,
		)
	}

	connectionEnd, found := k.connectionKeeper.GetConnection(ctx, channel.ConnectionHops[0])
	if !found {
		return sdkerrors.Wrap(connectiontypes.ErrConnectionNotFound, channel.ConnectionHops[0])
	}

	if connectionEnd.GetState() != int32(connectiontypes.OPEN) {
		return sdkerrors.Wrapf(
			connectiontypes.ErrInvalidConnectionState,
			"connection state is not OPEN (got %s)", connectiontypes.State(connectionEnd.GetState()).String(),
		)
	}

	// check if packet timeouted by comparing it with the latest height of the chain
	selfHeight := clienttypes.GetSelfHeight(ctx)
	timeoutHeight := packet.GetTimeoutHeight()
	if !timeoutHeight.IsZero() && selfHeight.GTE(timeoutHeight) {
		return sdkerrors.Wrapf(
			types.ErrPacketTimeout,
			"block height >= packet timeout height (%s >= %s)", selfHeight, timeoutHeight,
		)
	}

	// check if packet timeouted by comparing it with the latest timestamp of the chain
	if packet.GetTimeoutTimestamp() != 0 && uint64(ctx.BlockTime().UnixNano()) >= packet.GetTimeoutTimestamp() {
		return sdkerrors.Wrapf(
			types.ErrPacketTimeout,
			"block timestamp >= packet timeout timestamp (%s >= %s)", ctx.BlockTime(), time.Unix(0, int64(packet.GetTimeoutTimestamp())),
		)
	}

	switch channel.Ordering {
	case types.UNORDERED:
		// check if the packet receipt has been received already for unordered channels
		_, found := k.GetPacketReceipt(ctx, packet.GetDestPort(), packet.GetDestChannel(), packet.GetSequence())
		if found {
			return sdkerrors.Wrapf(
				types.ErrInvalidPacket,
				"packet sequence (%d) already has been received", packet.GetSequence(),
			)
		}

	case types.ORDERED:
		// check if the packet is being received in order
		nextSequenceRecv, found := k.GetNextSequenceRecv(ctx, packet.GetDestPort(), packet.GetDestChannel())
		if !found {
			return sdkerrors.Wrapf(
				types.ErrSequenceReceiveNotFound,
				"destination port: %s, destination channel: %s", packet.GetDestPort(), packet.GetDestChannel(),
			)
		}

		if packet.GetSequence() != nextSequenceRecv {
			return sdkerrors.Wrapf(
				types.ErrInvalidPacket,
				"packet sequence ≠ next receive sequence (%d ≠ %d)", packet.GetSequence(), nextSequenceRecv,
			)
		}
	}

	if err := k.connectionKeeper.VerifyPacketCommitment(
		ctx, connectionEnd, proofHeight, proof,
		packet.GetSourcePort(), packet.GetSourceChannel(), packet.GetSequence(),
		types.CommitPacket(packet),
	); err != nil {
		return sdkerrors.Wrap(err, "couldn't verify counterparty packet commitment")
	}

	// NOTE: the remaining code is located in the WriteReceipt function
	return nil
}

// WriteReceipt updates the receive sequence in the case of an ordered channel or sets an empty receipt
// if the channel is unordered.
//
// CONTRACT: this function must be called in the IBC handler
func (k Keeper) WriteReceipt(
	ctx sdk.Context,
	chanCap *capabilitytypes.Capability,
	packet exported.PacketI,
) error {
	channel, found := k.GetChannel(ctx, packet.GetDestPort(), packet.GetDestChannel())
	if !found {
		return sdkerrors.Wrapf(types.ErrChannelNotFound, packet.GetDestChannel())
	}

	// sanity check
	if channel.State != types.OPEN {
		return sdkerrors.Wrapf(
			types.ErrInvalidChannelState,
			"channel state is not OPEN (got %s)", channel.State.String(),
		)
	}

	capName := host.ChannelCapabilityPath(packet.GetDestPort(), packet.GetDestChannel())
	if !k.scopedKeeper.AuthenticateCapability(ctx, chanCap, capName) {
		return sdkerrors.Wrapf(
			types.ErrInvalidChannelCapability,
			"channel capability failed authentication for capability name %s", capName,
		)
	}

	switch channel.Ordering {
	case types.ORDERED:
		nextSequenceRecv, found := k.GetNextSequenceRecv(ctx, packet.GetDestPort(), packet.GetDestChannel())
		if !found {
			return sdkerrors.Wrapf(
				types.ErrSequenceReceiveNotFound,
				"destination port: %s, destination channel: %s", packet.GetDestPort(), packet.GetDestChannel(),
			)
		}

		nextSequenceRecv++

		// incrementing nextSequenceRecv and storing under this chain's channelEnd identifiers
		// Since this is the receiving chain, our channelEnd is packet's destination port and channel
		k.SetNextSequenceRecv(ctx, packet.GetDestPort(), packet.GetDestChannel(), nextSequenceRecv)

	case types.UNORDERED:
		// For unordered channels we must set the receipt so it can be verified on the other side.
		// This receipt does not contain any data, since the packet has not yet been processed,
		// it's just a single store key set to an empty string to indicate that the packet has been received
		_, found := k.GetPacketReceipt(ctx, packet.GetDestPort(), packet.GetDestChannel(), packet.GetSequence())
		if found {
			return sdkerrors.Wrapf(
				types.ErrPacketReceived,
				"destination port: %s, destination channel: %s, sequence: %d", packet.GetDestPort(), packet.GetDestChannel(), packet.GetSequence(),
			)
		}

		k.SetPacketReceipt(ctx, packet.GetDestPort(), packet.GetDestChannel(), packet.GetSequence())
	}

	// log that a packet has been received & executed
	k.Logger(ctx).Info("packet received", "packet", fmt.Sprintf("%v", packet))

	anyTimeoutHeight, err := clienttypes.PackHeight(packet.GetTimeoutHeight())
	if err != nil {
		return nil
	}

	// emit an event that the relayer can query for
	if err := ctx.EventManager().EmitTypedEvent(
		&types.EventChannelRecvPacket{
			Data:             packet.GetData(),
			TimeoutHeight:    anyTimeoutHeight,
			TimeoutTimestamp: packet.GetTimeoutTimestamp(),
			Sequence:         packet.GetSequence(),
			SrcPort:          packet.GetSourcePort(),
			SrcChannel:       packet.GetSourceChannel(),
			DstPort:          packet.GetDestPort(),
			DstChannel:       packet.GetDestChannel(),
			ChannelOrdering:  channel.Ordering,
		},
	); err != nil {
		return err
	}

	return nil
}

// WriteAcknowledgement writes the packet execution acknowledgement to the state,
// which will be verified by the counterparty chain using AcknowledgePacket.
//
// CONTRACT:
//
// 1) For synchronous execution, this function is be called in the IBC handler .
// For async handling, it needs to be called directly by the module which originally
// processed the packet.
//
// 2) Assumes that packet receipt has been writted previously by WriteReceipt.
func (k Keeper) WriteAcknowledgement(
	ctx sdk.Context,
	packet exported.PacketI,
	acknowledgement []byte,
) error {
	// NOTE: IBC app modules might have written the acknowledgement synchronously on
	// the OnRecvPacket callback so we need to check if the acknowledgement is already
	// set on the store and return an error if so.
	if k.HasPacketAcknowledgement(ctx, packet.GetDestPort(), packet.GetDestChannel(), packet.GetSequence()) {
		return types.ErrAcknowledgementExists
	}

	if len(acknowledgement) == 0 {
		return sdkerrors.Wrap(types.ErrInvalidAcknowledgement, "acknowledgement cannot be empty")
	}

	// always set the acknowledgement so that it can be verified on the other side
	k.SetPacketAcknowledgement(
		ctx, packet.GetDestPort(), packet.GetDestChannel(), packet.GetSequence(),
		types.CommitAcknowledgement(acknowledgement),
	)

	// log that a packet has been acknowledged
	k.Logger(ctx).Info("packet acknowledged", "packet", fmt.Sprintf("%v", packet))

<<<<<<< HEAD
	if err := ctx.EventManager().EmitTypedEvent(
		&types.EventChannelWriteAck{
			Acknowledgement: acknowledgement,
		},
	); err != nil {
		return err
	}
=======
	// emit an event that the relayer can query for
	ctx.EventManager().EmitEvents(sdk.Events{
		sdk.NewEvent(
			types.EventTypeWriteAck,
			sdk.NewAttribute(types.AttributeKeyData, string(packet.GetData())),
			sdk.NewAttribute(types.AttributeKeyTimeoutHeight, packet.GetTimeoutHeight().String()),
			sdk.NewAttribute(types.AttributeKeyTimeoutTimestamp, fmt.Sprintf("%d", packet.GetTimeoutTimestamp())),
			sdk.NewAttribute(types.AttributeKeySequence, fmt.Sprintf("%d", packet.GetSequence())),
			sdk.NewAttribute(types.AttributeKeySrcPort, packet.GetSourcePort()),
			sdk.NewAttribute(types.AttributeKeySrcChannel, packet.GetSourceChannel()),
			sdk.NewAttribute(types.AttributeKeyDstPort, packet.GetDestPort()),
			sdk.NewAttribute(types.AttributeKeyDstChannel, packet.GetDestChannel()),
			sdk.NewAttribute(types.AttributeKeyAck, string(acknowledgement)),
		),
		sdk.NewEvent(
			sdk.EventTypeMessage,
			sdk.NewAttribute(sdk.AttributeKeyModule, types.AttributeValueCategory),
		),
	})
>>>>>>> b16fcd08

	return nil
}

// AcknowledgePacket is called by a module to process the acknowledgement of a
// packet previously sent by the calling module on a channel to a counterparty
// module on the counterparty chain. Its intended usage is within the ante
// handler. A subsequent call to AcknowledgementExecuted will clean up the
// packet commitment, which is no longer necessary since the packet has been
// received and acted upon.
func (k Keeper) AcknowledgePacket(
	ctx sdk.Context,
	packet exported.PacketI,
	acknowledgement []byte,
	proof []byte,
	proofHeight exported.Height,
) error {
	channel, found := k.GetChannel(ctx, packet.GetSourcePort(), packet.GetSourceChannel())
	if !found {
		return sdkerrors.Wrapf(
			types.ErrChannelNotFound,
			"port ID (%s) channel ID (%s)", packet.GetSourcePort(), packet.GetSourceChannel(),
		)
	}

	if channel.State != types.OPEN {
		return sdkerrors.Wrapf(
			types.ErrInvalidChannelState,
			"channel state is not OPEN (got %s)", channel.State.String(),
		)
	}

	// NOTE: AcknowledgePacket is called by the AnteHandler which acts upon the packet.Route(),
	// so the capability authentication can be omitted here

	// packet must have been sent to the channel's counterparty
	if packet.GetDestPort() != channel.Counterparty.PortId {
		return sdkerrors.Wrapf(
			types.ErrInvalidPacket,
			"packet destination port doesn't match the counterparty's port (%s ≠ %s)", packet.GetDestPort(), channel.Counterparty.PortId,
		)
	}

	if packet.GetDestChannel() != channel.Counterparty.ChannelId {
		return sdkerrors.Wrapf(
			types.ErrInvalidPacket,
			"packet destination channel doesn't match the counterparty's channel (%s ≠ %s)", packet.GetDestChannel(), channel.Counterparty.ChannelId,
		)
	}

	connectionEnd, found := k.connectionKeeper.GetConnection(ctx, channel.ConnectionHops[0])
	if !found {
		return sdkerrors.Wrap(connectiontypes.ErrConnectionNotFound, channel.ConnectionHops[0])
	}

	if connectionEnd.GetState() != int32(connectiontypes.OPEN) {
		return sdkerrors.Wrapf(
			connectiontypes.ErrInvalidConnectionState,
			"connection state is not OPEN (got %s)", connectiontypes.State(connectionEnd.GetState()).String(),
		)
	}

	commitment := k.GetPacketCommitment(ctx, packet.GetSourcePort(), packet.GetSourceChannel(), packet.GetSequence())

	// verify we sent the packet and haven't cleared it out yet
	if !bytes.Equal(commitment, types.CommitPacket(packet)) {
		return sdkerrors.Wrapf(types.ErrInvalidPacket, "commitment bytes are not equal: got (%v), expected (%v)", types.CommitPacket(packet), commitment)
	}

	if err := k.connectionKeeper.VerifyPacketAcknowledgement(
		ctx, connectionEnd, proofHeight, proof, packet.GetDestPort(), packet.GetDestChannel(),
		packet.GetSequence(), acknowledgement,
	); err != nil {
		return sdkerrors.Wrap(err, "packet acknowledgement verification failed")
	}

	// assert packets acknowledged in order
	if channel.Ordering == types.ORDERED {
		nextSequenceAck, found := k.GetNextSequenceAck(ctx, packet.GetSourcePort(), packet.GetSourceChannel())
		if !found {
			return sdkerrors.Wrapf(
				types.ErrSequenceAckNotFound,
				"source port: %s, source channel: %s", packet.GetSourcePort(), packet.GetSourceChannel(),
			)
		}

		if packet.GetSequence() != nextSequenceAck {
			return sdkerrors.Wrapf(
				sdkerrors.ErrInvalidSequence,
				"packet sequence ≠ next ack sequence (%d ≠ %d)", packet.GetSequence(), nextSequenceAck,
			)
		}
	}

	// NOTE: the remaining code is located in the AcknowledgementExecuted function
	return nil
}

// AcknowledgementExecuted deletes the packet commitment from this chain.
// It is assumed that the acknowledgement verification has already occurred.
//
// CONTRACT: this function must be called in the IBC handler
func (k Keeper) AcknowledgementExecuted(
	ctx sdk.Context,
	chanCap *capabilitytypes.Capability,
	packet exported.PacketI,
) error {
	channel, found := k.GetChannel(ctx, packet.GetSourcePort(), packet.GetSourceChannel())
	if !found {
		return sdkerrors.Wrapf(
			types.ErrChannelNotFound,
			"port ID (%s) channel ID (%s)", packet.GetSourcePort(), packet.GetSourceChannel(),
		)
	}

	capName := host.ChannelCapabilityPath(packet.GetSourcePort(), packet.GetSourceChannel())
	if !k.scopedKeeper.AuthenticateCapability(ctx, chanCap, capName) {
		return sdkerrors.Wrapf(
			types.ErrInvalidChannelCapability,
			"channel capability failed authentication for capability name %s", capName,
		)
	}

	k.deletePacketCommitment(ctx, packet.GetSourcePort(), packet.GetSourceChannel(), packet.GetSequence())

	// increment NextSequenceAck
	if channel.Ordering == types.ORDERED {
		nextSequenceAck, found := k.GetNextSequenceAck(ctx, packet.GetSourcePort(), packet.GetSourceChannel())
		if !found {
			return sdkerrors.Wrapf(
				types.ErrSequenceAckNotFound,
				"source port: %s, source channel: %s", packet.GetSourcePort(), packet.GetSourceChannel(),
			)
		}

		nextSequenceAck++

		// incrementing NextSequenceAck and storing under this chain's channelEnd identifiers
		// Since this is the original sending chain, our channelEnd is packet's source port and channel
		k.SetNextSequenceAck(ctx, packet.GetSourcePort(), packet.GetSourceChannel(), nextSequenceAck)
	}

	// log that a packet has been acknowledged
	k.Logger(ctx).Info("packet acknowledged", "packet", fmt.Sprintf("%v", packet))

	anyTimeoutHeight, err := clienttypes.PackHeight(packet.GetTimeoutHeight())
	if err != nil {
		return nil
	}

	// emit an event marking that we have processed the acknowledgement
	if err := ctx.EventManager().EmitTypedEvent(
		&types.EventChannelAckPacket{
			TimeoutHeight:    anyTimeoutHeight,
			TimeoutTimestamp: packet.GetTimeoutTimestamp(),
			Sequence:         packet.GetSequence(),
			SrcPort:          packet.GetSourcePort(),
			SrcChannel:       packet.GetSourceChannel(),
			DstPort:          packet.GetDestPort(),
			DstChannel:       packet.GetDestChannel(),
			ChannelOrdering:  channel.Ordering,
		},
	); err != nil {
		return err
	}

	return nil
}<|MERGE_RESOLUTION|>--- conflicted
+++ resolved
@@ -368,35 +368,27 @@
 	// log that a packet has been acknowledged
 	k.Logger(ctx).Info("packet acknowledged", "packet", fmt.Sprintf("%v", packet))
 
-<<<<<<< HEAD
+	anyTimeoutHeight, err := clienttypes.PackHeight(packet.GetTimeoutHeight())
+	if err != nil {
+		return nil
+	}
+
+	// emit an event that the relayer can query for
 	if err := ctx.EventManager().EmitTypedEvent(
 		&types.EventChannelWriteAck{
-			Acknowledgement: acknowledgement,
+			Data:             packet.GetData(),
+			TimeoutHeight:    anyTimeoutHeight,
+			TimeoutTimestamp: packet.GetTimeoutTimestamp(),
+			Sequence:         packet.GetSequence(),
+			SrcPort:          packet.GetSourcePort(),
+			SrcChannel:       packet.GetSourceChannel(),
+			DstPort:          packet.GetDestPort(),
+			DstChannel:       packet.GetDestChannel(),
+			Acknowledgement:  acknowledgement,
 		},
 	); err != nil {
 		return err
 	}
-=======
-	// emit an event that the relayer can query for
-	ctx.EventManager().EmitEvents(sdk.Events{
-		sdk.NewEvent(
-			types.EventTypeWriteAck,
-			sdk.NewAttribute(types.AttributeKeyData, string(packet.GetData())),
-			sdk.NewAttribute(types.AttributeKeyTimeoutHeight, packet.GetTimeoutHeight().String()),
-			sdk.NewAttribute(types.AttributeKeyTimeoutTimestamp, fmt.Sprintf("%d", packet.GetTimeoutTimestamp())),
-			sdk.NewAttribute(types.AttributeKeySequence, fmt.Sprintf("%d", packet.GetSequence())),
-			sdk.NewAttribute(types.AttributeKeySrcPort, packet.GetSourcePort()),
-			sdk.NewAttribute(types.AttributeKeySrcChannel, packet.GetSourceChannel()),
-			sdk.NewAttribute(types.AttributeKeyDstPort, packet.GetDestPort()),
-			sdk.NewAttribute(types.AttributeKeyDstChannel, packet.GetDestChannel()),
-			sdk.NewAttribute(types.AttributeKeyAck, string(acknowledgement)),
-		),
-		sdk.NewEvent(
-			sdk.EventTypeMessage,
-			sdk.NewAttribute(sdk.AttributeKeyModule, types.AttributeValueCategory),
-		),
-	})
->>>>>>> b16fcd08
 
 	return nil
 }
