--- conflicted
+++ resolved
@@ -42,14 +42,10 @@
 	amt := app.StakingKeeper.TokensFromConsensusPower(ctx, 50)
 	msg := tstaking.CreateValidatorMsg(addr, val, amt)
 	msg.MinSelfDelegation = amt
-<<<<<<< HEAD
-	tstaking.Handle(msg, true)
-	app.ExecuteEpoch(ctx)
-=======
 	res, err := tstaking.CreateValidatorWithMsg(sdk.WrapSDKContext(ctx), msg)
 	require.NoError(t, err)
 	require.NotNil(t, res)
->>>>>>> 6a0eb507
+	app.ExecuteEpoch(ctx)
 
 	staking.EndBlocker(ctx, app.StakingKeeper)
 	ctx = ctx.WithBlockHeight(ctx.BlockHeight() + 1)
