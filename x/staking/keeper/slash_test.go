package keeper_test

import (
	"testing"
	"time"

	"github.com/stretchr/testify/assert"
	"github.com/stretchr/testify/require"
	tmproto "github.com/tendermint/tendermint/proto/tendermint/types"

	"github.com/cosmos/cosmos-sdk/simapp"
	sdk "github.com/cosmos/cosmos-sdk/types"
	"github.com/cosmos/cosmos-sdk/x/staking/keeper"
	"github.com/cosmos/cosmos-sdk/x/staking/teststaking"
	"github.com/cosmos/cosmos-sdk/x/staking/types"
)

// bootstrapSlashTest creates 3 validators and bootstrap the app.
func bootstrapSlashTest(t *testing.T, power int64) (*simapp.SimApp, sdk.Context, []sdk.AccAddress, []sdk.ValAddress) {
	_, app, ctx := createTestInput()

	addrDels, addrVals := generateAddresses(app, ctx, 100)

	amt := app.StakingKeeper.TokensFromConsensusPower(ctx, power)
	totalSupply := sdk.NewCoins(sdk.NewCoin(app.StakingKeeper.BondDenom(ctx), amt.MulRaw(int64(len(addrDels)))))

	notBondedPool := app.StakingKeeper.GetNotBondedPool(ctx)
	require.NoError(t, simapp.FundModuleAccount(app, ctx, notBondedPool.GetName(), totalSupply))

	app.AccountKeeper.SetModuleAccount(ctx, notBondedPool)

	numVals := int64(3)
	bondedCoins := sdk.NewCoins(sdk.NewCoin(app.StakingKeeper.BondDenom(ctx), amt.MulRaw(numVals)))
	bondedPool := app.StakingKeeper.GetBondedPool(ctx)

	// set bonded pool balance
	app.AccountKeeper.SetModuleAccount(ctx, bondedPool)
	require.NoError(t, simapp.FundModuleAccount(app, ctx, bondedPool.GetName(), bondedCoins))

	for i := int64(0); i < numVals; i++ {
		validator := teststaking.NewValidator(t, addrVals[i], PKs[i])
		validator, _ = validator.AddTokensFromDel(amt)
		validator = keeper.TestingUpdateValidator(app.StakingKeeper, ctx, validator, true)
		app.StakingKeeper.SetValidatorByConsAddr(ctx, validator)
	}

	return app, ctx, addrDels, addrVals
}

// tests Jail, Unjail
func TestRevocation(t *testing.T) {
	app, ctx, _, addrVals := bootstrapSlashTest(t, 5)

	consAddr := sdk.ConsAddress(PKs[0].Address())

	// initial state
	val, found := app.StakingKeeper.GetValidator(ctx, addrVals[0])
	require.True(t, found)
	require.False(t, val.IsJailed())

	// test jail
	app.StakingKeeper.Jail(ctx, consAddr)
	val, found = app.StakingKeeper.GetValidator(ctx, addrVals[0])
	require.True(t, found)
	require.True(t, val.IsJailed())

	// test unjail
	app.StakingKeeper.Unjail(ctx, consAddr)
	val, found = app.StakingKeeper.GetValidator(ctx, addrVals[0])
	require.True(t, found)
	require.False(t, val.IsJailed())
}

// tests slashUnbondingDelegation
func TestSlashUnbondingDelegation(t *testing.T) {
	app, ctx, addrDels, addrVals := bootstrapSlashTest(t, 10)

	fraction := sdk.NewDecWithPrec(5, 1)

	// set an unbonding delegation with expiration timestamp (beyond which the
	// unbonding delegation shouldn't be slashed)
	ubd := types.NewUnbondingDelegation(addrDels[0], addrVals[0], 0,
		time.Unix(5, 0), sdk.NewInt(10))

	app.StakingKeeper.SetUnbondingDelegation(ctx, ubd)

	// unbonding started prior to the infraction height, stakw didn't contribute
	slashAmount := app.StakingKeeper.SlashUnbondingDelegation(ctx, ubd, 1, fraction)
	require.True(t, slashAmount.Equal(sdk.NewInt(0)))

	// after the expiration time, no longer eligible for slashing
	ctx = ctx.WithBlockHeader(tmproto.Header{Time: time.Unix(10, 0)})
	app.StakingKeeper.SetUnbondingDelegation(ctx, ubd)
	slashAmount = app.StakingKeeper.SlashUnbondingDelegation(ctx, ubd, 0, fraction)
	require.True(t, slashAmount.Equal(sdk.NewInt(0)))

	// test valid slash, before expiration timestamp and to which stake contributed
	notBondedPool := app.StakingKeeper.GetNotBondedPool(ctx)
	oldUnbondedPoolBalances := app.BankKeeper.GetAllBalances(ctx, notBondedPool.GetAddress())
	ctx = ctx.WithBlockHeader(tmproto.Header{Time: time.Unix(0, 0)})
	app.StakingKeeper.SetUnbondingDelegation(ctx, ubd)
	slashAmount = app.StakingKeeper.SlashUnbondingDelegation(ctx, ubd, 0, fraction)
	require.True(t, slashAmount.Equal(sdk.NewInt(5)))
	ubd, found := app.StakingKeeper.GetUnbondingDelegation(ctx, addrDels[0], addrVals[0])
	require.True(t, found)
	require.Len(t, ubd.Entries, 1)

	// initial balance unchanged
	require.Equal(t, sdk.NewInt(10), ubd.Entries[0].InitialBalance)

	// balance decreased
	require.Equal(t, sdk.NewInt(5), ubd.Entries[0].Balance)
	newUnbondedPoolBalances := app.BankKeeper.GetAllBalances(ctx, notBondedPool.GetAddress())
	diffTokens := oldUnbondedPoolBalances.Sub(newUnbondedPoolBalances)
	require.True(t, diffTokens.AmountOf(app.StakingKeeper.BondDenom(ctx)).Equal(sdk.NewInt(5)))
}

// tests slashRedelegation
func TestSlashRedelegation(t *testing.T) {
	app, ctx, addrDels, addrVals := bootstrapSlashTest(t, 10)
	fraction := sdk.NewDecWithPrec(5, 1)

	// add bonded tokens to pool for (re)delegations
	startCoins := sdk.NewCoins(sdk.NewInt64Coin(app.StakingKeeper.BondDenom(ctx), 15))
	bondedPool := app.StakingKeeper.GetBondedPool(ctx)
	balances := app.BankKeeper.GetAllBalances(ctx, bondedPool.GetAddress())

	require.NoError(t, simapp.FundModuleAccount(app, ctx, bondedPool.GetName(), startCoins))
	app.AccountKeeper.SetModuleAccount(ctx, bondedPool)

	// set a redelegation with an expiration timestamp beyond which the
	// redelegation shouldn't be slashed
	rd := types.NewRedelegation(addrDels[0], addrVals[0], addrVals[1], 0,
		time.Unix(5, 0), sdk.NewInt(10), sdk.NewDec(10))

	app.StakingKeeper.SetRedelegation(ctx, rd)

	// set the associated delegation
	del := types.NewDelegation(addrDels[0], addrVals[1], sdk.NewDec(10))
	app.StakingKeeper.SetDelegation(ctx, del)

	// started redelegating prior to the current height, stake didn't contribute to infraction
	validator, found := app.StakingKeeper.GetValidator(ctx, addrVals[1])
	require.True(t, found)
	slashAmount := app.StakingKeeper.SlashRedelegation(ctx, validator, rd, 1, fraction)
	require.True(t, slashAmount.Equal(sdk.NewInt(0)))

	// after the expiration time, no longer eligible for slashing
	ctx = ctx.WithBlockHeader(tmproto.Header{Time: time.Unix(10, 0)})
	app.StakingKeeper.SetRedelegation(ctx, rd)
	validator, found = app.StakingKeeper.GetValidator(ctx, addrVals[1])
	require.True(t, found)
	slashAmount = app.StakingKeeper.SlashRedelegation(ctx, validator, rd, 0, fraction)
	require.True(t, slashAmount.Equal(sdk.NewInt(0)))

	balances = app.BankKeeper.GetAllBalances(ctx, bondedPool.GetAddress())

	// test valid slash, before expiration timestamp and to which stake contributed
	ctx = ctx.WithBlockHeader(tmproto.Header{Time: time.Unix(0, 0)})
	app.StakingKeeper.SetRedelegation(ctx, rd)
	validator, found = app.StakingKeeper.GetValidator(ctx, addrVals[1])
	require.True(t, found)
	slashAmount = app.StakingKeeper.SlashRedelegation(ctx, validator, rd, 0, fraction)
	require.True(t, slashAmount.Equal(sdk.NewInt(5)))
	rd, found = app.StakingKeeper.GetRedelegation(ctx, addrDels[0], addrVals[0], addrVals[1])
	require.True(t, found)
	require.Len(t, rd.Entries, 1)

	// end block
	applyValidatorSetUpdates(t, ctx, app.StakingKeeper, 1)

	// initialbalance unchanged
	require.Equal(t, sdk.NewInt(10), rd.Entries[0].InitialBalance)

	// shares decreased
	del, found = app.StakingKeeper.GetDelegation(ctx, addrDels[0], addrVals[1])
	require.True(t, found)
	require.Equal(t, int64(5), del.Shares.RoundInt64())

	// pool bonded tokens should decrease
	burnedCoins := sdk.NewCoins(sdk.NewCoin(app.StakingKeeper.BondDenom(ctx), slashAmount))
	require.Equal(t, balances.Sub(burnedCoins), app.BankKeeper.GetAllBalances(ctx, bondedPool.GetAddress()))
}

// tests Slash at a future height (must panic)
func TestSlashAtFutureHeight(t *testing.T) {
	app, ctx, _, _ := bootstrapSlashTest(t, 10)

	consAddr := sdk.ConsAddress(PKs[0].Address())
	fraction := sdk.NewDecWithPrec(5, 1)
	require.Panics(t, func() { app.StakingKeeper.Slash(ctx, consAddr, 1, 10, fraction) })
}

// test slash at a negative height
// this just represents pre-genesis and should have the same effect as slashing at height 0
func TestSlashAtNegativeHeight(t *testing.T) {
	app, ctx, _, _ := bootstrapSlashTest(t, 10)
	consAddr := sdk.ConsAddress(PKs[0].Address())
	fraction := sdk.NewDecWithPrec(5, 1)

	bondedPool := app.StakingKeeper.GetBondedPool(ctx)
	oldBondedPoolBalances := app.BankKeeper.GetAllBalances(ctx, bondedPool.GetAddress())

	validator, found := app.StakingKeeper.GetValidatorByConsAddr(ctx, consAddr)
	require.True(t, found)
	app.StakingKeeper.Slash(ctx, consAddr, -2, 10, fraction)

	// read updated state
	validator, found = app.StakingKeeper.GetValidatorByConsAddr(ctx, consAddr)
	require.True(t, found)

	// end block
	applyValidatorSetUpdates(t, ctx, app.StakingKeeper, 1)

	validator, found = app.StakingKeeper.GetValidator(ctx, validator.GetOperator())
	require.True(t, found)
	// power decreased
	require.Equal(t, int64(5), validator.GetConsensusPower(app.StakingKeeper.PowerReduction(ctx)))

	// pool bonded shares decreased
	newBondedPoolBalances := app.BankKeeper.GetAllBalances(ctx, bondedPool.GetAddress())
	diffTokens := oldBondedPoolBalances.Sub(newBondedPoolBalances).AmountOf(app.StakingKeeper.BondDenom(ctx))
	require.Equal(t, app.StakingKeeper.TokensFromConsensusPower(ctx, 5).String(), diffTokens.String())
}

// tests Slash at the current height
func TestSlashValidatorAtCurrentHeight(t *testing.T) {
	app, ctx, _, _ := bootstrapSlashTest(t, 10)
	consAddr := sdk.ConsAddress(PKs[0].Address())
	fraction := sdk.NewDecWithPrec(5, 1)

	bondedPool := app.StakingKeeper.GetBondedPool(ctx)
	oldBondedPoolBalances := app.BankKeeper.GetAllBalances(ctx, bondedPool.GetAddress())

	validator, found := app.StakingKeeper.GetValidatorByConsAddr(ctx, consAddr)
	require.True(t, found)
	app.StakingKeeper.Slash(ctx, consAddr, ctx.BlockHeight(), 10, fraction)

	// read updated state
	validator, found = app.StakingKeeper.GetValidatorByConsAddr(ctx, consAddr)
	require.True(t, found)

	// end block
	applyValidatorSetUpdates(t, ctx, app.StakingKeeper, 1)

	validator, found = app.StakingKeeper.GetValidator(ctx, validator.GetOperator())
	assert.True(t, found)
	// power decreased
	require.Equal(t, int64(5), validator.GetConsensusPower(app.StakingKeeper.PowerReduction(ctx)))

	// pool bonded shares decreased
	newBondedPoolBalances := app.BankKeeper.GetAllBalances(ctx, bondedPool.GetAddress())
	diffTokens := oldBondedPoolBalances.Sub(newBondedPoolBalances).AmountOf(app.StakingKeeper.BondDenom(ctx))
	require.Equal(t, app.StakingKeeper.TokensFromConsensusPower(ctx, 5).String(), diffTokens.String())
}

// tests Slash at a previous height with an unbonding delegation
func TestSlashWithUnbondingDelegation(t *testing.T) {
	app, ctx, addrDels, addrVals := bootstrapSlashTest(t, 10)

	consAddr := sdk.ConsAddress(PKs[0].Address())
	fraction := sdk.NewDecWithPrec(5, 1)

	// set an unbonding delegation with expiration timestamp beyond which the
	// unbonding delegation shouldn't be slashed
<<<<<<< HEAD
	ubdTokens := app.StakingKeeper.TokensFromConsensusPower(ctx, 4)
	ubd := types.NewUnbondingDelegation(addrDels[0], addrVals[0], 11,
		time.Unix(0, 0), ubdTokens)
=======
	ubdTokens := sdk.TokensFromConsensusPower(4)
	ubd := types.NewUnbondingDelegation(addrDels[0], addrVals[0], 11, time.Unix(0, 0), ubdTokens)
>>>>>>> 7f9bc057
	app.StakingKeeper.SetUnbondingDelegation(ctx, ubd)

	// slash validator for the first time
	ctx = ctx.WithBlockHeight(12)
	bondedPool := app.StakingKeeper.GetBondedPool(ctx)
	oldBondedPoolBalances := app.BankKeeper.GetAllBalances(ctx, bondedPool.GetAddress())

	validator, found := app.StakingKeeper.GetValidatorByConsAddr(ctx, consAddr)
	require.True(t, found)
	app.StakingKeeper.Slash(ctx, consAddr, 10, 10, fraction)

	// end block
	applyValidatorSetUpdates(t, ctx, app.StakingKeeper, 1)

	// read updating unbonding delegation
	ubd, found = app.StakingKeeper.GetUnbondingDelegation(ctx, addrDels[0], addrVals[0])
	require.True(t, found)
	require.Len(t, ubd.Entries, 1)

	// balance decreased
	require.Equal(t, app.StakingKeeper.TokensFromConsensusPower(ctx, 2), ubd.Entries[0].Balance)

	// bonded tokens burned
	newBondedPoolBalances := app.BankKeeper.GetAllBalances(ctx, bondedPool.GetAddress())
	diffTokens := oldBondedPoolBalances.Sub(newBondedPoolBalances).AmountOf(app.StakingKeeper.BondDenom(ctx))
	require.Equal(t, app.StakingKeeper.TokensFromConsensusPower(ctx, 3), diffTokens)

	// read updated validator
	validator, found = app.StakingKeeper.GetValidatorByConsAddr(ctx, consAddr)
	require.True(t, found)

	// power decreased by 3 - 6 stake originally bonded at the time of infraction
	// was still bonded at the time of discovery and was slashed by half, 4 stake
	// bonded at the time of discovery hadn't been bonded at the time of infraction
	// and wasn't slashed
	require.Equal(t, int64(7), validator.GetConsensusPower(app.StakingKeeper.PowerReduction(ctx)))

	// slash validator again
	ctx = ctx.WithBlockHeight(13)
	app.StakingKeeper.Slash(ctx, consAddr, 9, 10, fraction)

	ubd, found = app.StakingKeeper.GetUnbondingDelegation(ctx, addrDels[0], addrVals[0])
	require.True(t, found)
	require.Len(t, ubd.Entries, 1)

	// balance decreased again
	require.Equal(t, sdk.NewInt(0), ubd.Entries[0].Balance)

	// bonded tokens burned again
	newBondedPoolBalances = app.BankKeeper.GetAllBalances(ctx, bondedPool.GetAddress())
	diffTokens = oldBondedPoolBalances.Sub(newBondedPoolBalances).AmountOf(app.StakingKeeper.BondDenom(ctx))
	require.Equal(t, app.StakingKeeper.TokensFromConsensusPower(ctx, 6), diffTokens)

	// read updated validator
	validator, found = app.StakingKeeper.GetValidatorByConsAddr(ctx, consAddr)
	require.True(t, found)

	// power decreased by 3 again
	require.Equal(t, int64(4), validator.GetConsensusPower(app.StakingKeeper.PowerReduction(ctx)))

	// slash validator again
	// all originally bonded stake has been slashed, so this will have no effect
	// on the unbonding delegation, but it will slash stake bonded since the infraction
	// this may not be the desirable behaviour, ref https://github.com/cosmos/cosmos-sdk/issues/1440
	ctx = ctx.WithBlockHeight(13)
	app.StakingKeeper.Slash(ctx, consAddr, 9, 10, fraction)

	ubd, found = app.StakingKeeper.GetUnbondingDelegation(ctx, addrDels[0], addrVals[0])
	require.True(t, found)
	require.Len(t, ubd.Entries, 1)

	// balance unchanged
	require.Equal(t, sdk.NewInt(0), ubd.Entries[0].Balance)

	// bonded tokens burned again
	newBondedPoolBalances = app.BankKeeper.GetAllBalances(ctx, bondedPool.GetAddress())
	diffTokens = oldBondedPoolBalances.Sub(newBondedPoolBalances).AmountOf(app.StakingKeeper.BondDenom(ctx))
	require.Equal(t, app.StakingKeeper.TokensFromConsensusPower(ctx, 9), diffTokens)

	// read updated validator
	validator, found = app.StakingKeeper.GetValidatorByConsAddr(ctx, consAddr)
	require.True(t, found)

	// power decreased by 3 again
	require.Equal(t, int64(1), validator.GetConsensusPower(app.StakingKeeper.PowerReduction(ctx)))

	// slash validator again
	// all originally bonded stake has been slashed, so this will have no effect
	// on the unbonding delegation, but it will slash stake bonded since the infraction
	// this may not be the desirable behaviour, ref https://github.com/cosmos/cosmos-sdk/issues/1440
	ctx = ctx.WithBlockHeight(13)
	app.StakingKeeper.Slash(ctx, consAddr, 9, 10, fraction)

	ubd, found = app.StakingKeeper.GetUnbondingDelegation(ctx, addrDels[0], addrVals[0])
	require.True(t, found)
	require.Len(t, ubd.Entries, 1)

	// balance unchanged
	require.Equal(t, sdk.NewInt(0), ubd.Entries[0].Balance)

	// just 1 bonded token burned again since that's all the validator now has
	newBondedPoolBalances = app.BankKeeper.GetAllBalances(ctx, bondedPool.GetAddress())
	diffTokens = oldBondedPoolBalances.Sub(newBondedPoolBalances).AmountOf(app.StakingKeeper.BondDenom(ctx))
	require.Equal(t, app.StakingKeeper.TokensFromConsensusPower(ctx, 10), diffTokens)

	// apply TM updates
	applyValidatorSetUpdates(t, ctx, app.StakingKeeper, -1)

	// read updated validator
	// power decreased by 1 again, validator is out of stake
	// validator should be in unbonding period
	validator, _ = app.StakingKeeper.GetValidatorByConsAddr(ctx, consAddr)
	require.Equal(t, validator.GetStatus(), types.Unbonding)
}

// tests Slash at a previous height with a redelegation
func TestSlashWithRedelegation(t *testing.T) {
	app, ctx, addrDels, addrVals := bootstrapSlashTest(t, 10)
	consAddr := sdk.ConsAddress(PKs[0].Address())
	fraction := sdk.NewDecWithPrec(5, 1)
	bondDenom := app.StakingKeeper.BondDenom(ctx)

	// set a redelegation
	rdTokens := app.StakingKeeper.TokensFromConsensusPower(ctx, 6)
	rd := types.NewRedelegation(addrDels[0], addrVals[0], addrVals[1], 11,
		time.Unix(0, 0), rdTokens, rdTokens.ToDec())
	app.StakingKeeper.SetRedelegation(ctx, rd)

	// set the associated delegation
	del := types.NewDelegation(addrDels[0], addrVals[1], rdTokens.ToDec())
	app.StakingKeeper.SetDelegation(ctx, del)

	// update bonded tokens
	bondedPool := app.StakingKeeper.GetBondedPool(ctx)
	notBondedPool := app.StakingKeeper.GetNotBondedPool(ctx)
	rdCoins := sdk.NewCoins(sdk.NewCoin(bondDenom, rdTokens.MulRaw(2)))

	require.NoError(t, simapp.FundModuleAccount(app, ctx, bondedPool.GetName(), rdCoins))

	app.AccountKeeper.SetModuleAccount(ctx, bondedPool)

	oldBonded := app.BankKeeper.GetBalance(ctx, bondedPool.GetAddress(), bondDenom).Amount
	oldNotBonded := app.BankKeeper.GetBalance(ctx, notBondedPool.GetAddress(), bondDenom).Amount

	// slash validator
	ctx = ctx.WithBlockHeight(12)
	validator, found := app.StakingKeeper.GetValidatorByConsAddr(ctx, consAddr)
	require.True(t, found)

	require.NotPanics(t, func() { app.StakingKeeper.Slash(ctx, consAddr, 10, 10, fraction) })
	burnAmount := app.StakingKeeper.TokensFromConsensusPower(ctx, 10).ToDec().Mul(fraction).TruncateInt()

	bondedPool = app.StakingKeeper.GetBondedPool(ctx)
	notBondedPool = app.StakingKeeper.GetNotBondedPool(ctx)

	// burn bonded tokens from only from delegations
	bondedPoolBalance := app.BankKeeper.GetBalance(ctx, bondedPool.GetAddress(), bondDenom).Amount
	require.True(sdk.IntEq(t, oldBonded.Sub(burnAmount), bondedPoolBalance))

	notBondedPoolBalance := app.BankKeeper.GetBalance(ctx, notBondedPool.GetAddress(), bondDenom).Amount
	require.True(sdk.IntEq(t, oldNotBonded, notBondedPoolBalance))
	oldBonded = app.BankKeeper.GetBalance(ctx, bondedPool.GetAddress(), bondDenom).Amount

	// read updating redelegation
	rd, found = app.StakingKeeper.GetRedelegation(ctx, addrDels[0], addrVals[0], addrVals[1])
	require.True(t, found)
	require.Len(t, rd.Entries, 1)
	// read updated validator
	validator, found = app.StakingKeeper.GetValidatorByConsAddr(ctx, consAddr)
	require.True(t, found)
	// power decreased by 2 - 4 stake originally bonded at the time of infraction
	// was still bonded at the time of discovery and was slashed by half, 4 stake
	// bonded at the time of discovery hadn't been bonded at the time of infraction
	// and wasn't slashed
	require.Equal(t, int64(8), validator.GetConsensusPower(app.StakingKeeper.PowerReduction(ctx)))

	// slash the validator again
	validator, found = app.StakingKeeper.GetValidatorByConsAddr(ctx, consAddr)
	require.True(t, found)

	require.NotPanics(t, func() { app.StakingKeeper.Slash(ctx, consAddr, 10, 10, sdk.OneDec()) })
	burnAmount = app.StakingKeeper.TokensFromConsensusPower(ctx, 7)

	// read updated pool
	bondedPool = app.StakingKeeper.GetBondedPool(ctx)
	notBondedPool = app.StakingKeeper.GetNotBondedPool(ctx)

	// seven bonded tokens burned
	bondedPoolBalance = app.BankKeeper.GetBalance(ctx, bondedPool.GetAddress(), bondDenom).Amount
	require.True(sdk.IntEq(t, oldBonded.Sub(burnAmount), bondedPoolBalance))
	require.True(sdk.IntEq(t, oldNotBonded, notBondedPoolBalance))

	bondedPoolBalance = app.BankKeeper.GetBalance(ctx, bondedPool.GetAddress(), bondDenom).Amount
	require.True(sdk.IntEq(t, oldBonded.Sub(burnAmount), bondedPoolBalance))

	notBondedPoolBalance = app.BankKeeper.GetBalance(ctx, notBondedPool.GetAddress(), bondDenom).Amount
	require.True(sdk.IntEq(t, oldNotBonded, notBondedPoolBalance))
	oldBonded = app.BankKeeper.GetBalance(ctx, bondedPool.GetAddress(), bondDenom).Amount

	// read updating redelegation
	rd, found = app.StakingKeeper.GetRedelegation(ctx, addrDels[0], addrVals[0], addrVals[1])
	require.True(t, found)
	require.Len(t, rd.Entries, 1)
	// read updated validator
	validator, found = app.StakingKeeper.GetValidatorByConsAddr(ctx, consAddr)
	require.True(t, found)
	// power decreased by 4
	require.Equal(t, int64(4), validator.GetConsensusPower(app.StakingKeeper.PowerReduction(ctx)))

	// slash the validator again, by 100%
	ctx = ctx.WithBlockHeight(12)
	validator, found = app.StakingKeeper.GetValidatorByConsAddr(ctx, consAddr)
	require.True(t, found)

	require.NotPanics(t, func() { app.StakingKeeper.Slash(ctx, consAddr, 10, 10, sdk.OneDec()) })

	burnAmount = app.StakingKeeper.TokensFromConsensusPower(ctx, 10).ToDec().Mul(sdk.OneDec()).TruncateInt()
	burnAmount = burnAmount.Sub(sdk.OneDec().MulInt(rdTokens).TruncateInt())

	// read updated pool
	bondedPool = app.StakingKeeper.GetBondedPool(ctx)
	notBondedPool = app.StakingKeeper.GetNotBondedPool(ctx)

	bondedPoolBalance = app.BankKeeper.GetBalance(ctx, bondedPool.GetAddress(), bondDenom).Amount
	require.True(sdk.IntEq(t, oldBonded.Sub(burnAmount), bondedPoolBalance))
	notBondedPoolBalance = app.BankKeeper.GetBalance(ctx, notBondedPool.GetAddress(), bondDenom).Amount
	require.True(sdk.IntEq(t, oldNotBonded, notBondedPoolBalance))
	oldBonded = app.BankKeeper.GetBalance(ctx, bondedPool.GetAddress(), bondDenom).Amount

	// read updating redelegation
	rd, found = app.StakingKeeper.GetRedelegation(ctx, addrDels[0], addrVals[0], addrVals[1])
	require.True(t, found)
	require.Len(t, rd.Entries, 1)
	// apply TM updates
	applyValidatorSetUpdates(t, ctx, app.StakingKeeper, -1)
	// read updated validator
	// validator decreased to zero power, should be in unbonding period
	validator, _ = app.StakingKeeper.GetValidatorByConsAddr(ctx, consAddr)
	require.Equal(t, validator.GetStatus(), types.Unbonding)

	// slash the validator again, by 100%
	// no stake remains to be slashed
	ctx = ctx.WithBlockHeight(12)
	// validator still in unbonding period
	validator, _ = app.StakingKeeper.GetValidatorByConsAddr(ctx, consAddr)
	require.Equal(t, validator.GetStatus(), types.Unbonding)

	require.NotPanics(t, func() { app.StakingKeeper.Slash(ctx, consAddr, 10, 10, sdk.OneDec()) })

	// read updated pool
	bondedPool = app.StakingKeeper.GetBondedPool(ctx)
	notBondedPool = app.StakingKeeper.GetNotBondedPool(ctx)

	bondedPoolBalance = app.BankKeeper.GetBalance(ctx, bondedPool.GetAddress(), bondDenom).Amount
	require.True(sdk.IntEq(t, oldBonded, bondedPoolBalance))
	notBondedPoolBalance = app.BankKeeper.GetBalance(ctx, notBondedPool.GetAddress(), bondDenom).Amount
	require.True(sdk.IntEq(t, oldNotBonded, notBondedPoolBalance))

	// read updating redelegation
	rd, found = app.StakingKeeper.GetRedelegation(ctx, addrDels[0], addrVals[0], addrVals[1])
	require.True(t, found)
	require.Len(t, rd.Entries, 1)
	// read updated validator
	// power still zero, still in unbonding period
	validator, _ = app.StakingKeeper.GetValidatorByConsAddr(ctx, consAddr)
	require.Equal(t, validator.GetStatus(), types.Unbonding)
}

// tests Slash at a previous height with both an unbonding delegation and a redelegation
func TestSlashBoth(t *testing.T) {
	app, ctx, addrDels, addrVals := bootstrapSlashTest(t, 10)
	fraction := sdk.NewDecWithPrec(5, 1)
	bondDenom := app.StakingKeeper.BondDenom(ctx)

	// set a redelegation with expiration timestamp beyond which the
	// redelegation shouldn't be slashed
	rdATokens := app.StakingKeeper.TokensFromConsensusPower(ctx, 6)
	rdA := types.NewRedelegation(addrDels[0], addrVals[0], addrVals[1], 11,
		time.Unix(0, 0), rdATokens,
		rdATokens.ToDec())
	app.StakingKeeper.SetRedelegation(ctx, rdA)

	// set the associated delegation
	delA := types.NewDelegation(addrDels[0], addrVals[1], rdATokens.ToDec())
	app.StakingKeeper.SetDelegation(ctx, delA)

	// set an unbonding delegation with expiration timestamp (beyond which the
	// unbonding delegation shouldn't be slashed)
	ubdATokens := app.StakingKeeper.TokensFromConsensusPower(ctx, 4)
	ubdA := types.NewUnbondingDelegation(addrDels[0], addrVals[0], 11,
		time.Unix(0, 0), ubdATokens)
	app.StakingKeeper.SetUnbondingDelegation(ctx, ubdA)

	bondedCoins := sdk.NewCoins(sdk.NewCoin(bondDenom, rdATokens.MulRaw(2)))
	notBondedCoins := sdk.NewCoins(sdk.NewCoin(bondDenom, ubdATokens))

	// update bonded tokens
	bondedPool := app.StakingKeeper.GetBondedPool(ctx)
	notBondedPool := app.StakingKeeper.GetNotBondedPool(ctx)

	require.NoError(t, simapp.FundModuleAccount(app, ctx, bondedPool.GetName(), bondedCoins))
	require.NoError(t, simapp.FundModuleAccount(app, ctx, notBondedPool.GetName(), notBondedCoins))

	app.AccountKeeper.SetModuleAccount(ctx, bondedPool)
	app.AccountKeeper.SetModuleAccount(ctx, notBondedPool)

	oldBonded := app.BankKeeper.GetBalance(ctx, bondedPool.GetAddress(), bondDenom).Amount
	oldNotBonded := app.BankKeeper.GetBalance(ctx, notBondedPool.GetAddress(), bondDenom).Amount
	// slash validator
	ctx = ctx.WithBlockHeight(12)
	validator, found := app.StakingKeeper.GetValidatorByConsAddr(ctx, sdk.GetConsAddress(PKs[0]))
	require.True(t, found)
	consAddr0 := sdk.ConsAddress(PKs[0].Address())
	app.StakingKeeper.Slash(ctx, consAddr0, 10, 10, fraction)

	burnedNotBondedAmount := fraction.MulInt(ubdATokens).TruncateInt()
	burnedBondAmount := app.StakingKeeper.TokensFromConsensusPower(ctx, 10).ToDec().Mul(fraction).TruncateInt()
	burnedBondAmount = burnedBondAmount.Sub(burnedNotBondedAmount)

	// read updated pool
	bondedPool = app.StakingKeeper.GetBondedPool(ctx)
	notBondedPool = app.StakingKeeper.GetNotBondedPool(ctx)

	bondedPoolBalance := app.BankKeeper.GetBalance(ctx, bondedPool.GetAddress(), bondDenom).Amount
	require.True(sdk.IntEq(t, oldBonded.Sub(burnedBondAmount), bondedPoolBalance))

	notBondedPoolBalance := app.BankKeeper.GetBalance(ctx, notBondedPool.GetAddress(), bondDenom).Amount
	require.True(sdk.IntEq(t, oldNotBonded.Sub(burnedNotBondedAmount), notBondedPoolBalance))

	// read updating redelegation
	rdA, found = app.StakingKeeper.GetRedelegation(ctx, addrDels[0], addrVals[0], addrVals[1])
	require.True(t, found)
	require.Len(t, rdA.Entries, 1)
	// read updated validator
	validator, found = app.StakingKeeper.GetValidatorByConsAddr(ctx, sdk.GetConsAddress(PKs[0]))
	require.True(t, found)
	// power not decreased, all stake was bonded since
	require.Equal(t, int64(10), validator.GetConsensusPower(app.StakingKeeper.PowerReduction(ctx)))
}<|MERGE_RESOLUTION|>--- conflicted
+++ resolved
@@ -263,14 +263,8 @@
 
 	// set an unbonding delegation with expiration timestamp beyond which the
 	// unbonding delegation shouldn't be slashed
-<<<<<<< HEAD
 	ubdTokens := app.StakingKeeper.TokensFromConsensusPower(ctx, 4)
-	ubd := types.NewUnbondingDelegation(addrDels[0], addrVals[0], 11,
-		time.Unix(0, 0), ubdTokens)
-=======
-	ubdTokens := sdk.TokensFromConsensusPower(4)
 	ubd := types.NewUnbondingDelegation(addrDels[0], addrVals[0], 11, time.Unix(0, 0), ubdTokens)
->>>>>>> 7f9bc057
 	app.StakingKeeper.SetUnbondingDelegation(ctx, ubd)
 
 	// slash validator for the first time
