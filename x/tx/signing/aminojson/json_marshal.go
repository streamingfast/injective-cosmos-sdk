package aminojson

import (
	"bytes"
	"encoding/json"
	"fmt"
	"io"
	"sort"

	gogoproto "github.com/cosmos/gogoproto/proto"
	"github.com/pkg/errors"
	"google.golang.org/protobuf/proto"
	"google.golang.org/protobuf/reflect/protoreflect"
	"google.golang.org/protobuf/reflect/protoregistry"

	"cosmossdk.io/x/tx/signing"
)

// MessageEncoder is a function that can encode a protobuf protoreflect.Message to JSON.
type MessageEncoder func(*Encoder, protoreflect.Message, io.Writer) error

// FieldEncoder is a function that can encode a protobuf protoreflect.Value to JSON.
type FieldEncoder func(*Encoder, protoreflect.Value, io.Writer) error

// EncoderOptions are options for creating a new Encoder.
type EncoderOptions struct {
	// Indent can only be composed of space or tab characters.
	// It defines the indentation used for each level of indentation.
	Indent string
	// DoNotSortFields when set turns off sorting of field names.
	DoNotSortFields bool
	// EnumAsString when set will encode enums as strings instead of integers.
	// Caution: Enabling this option produce different sign bytes.
	EnumAsString bool
	// TypeResolver is used to resolve protobuf message types by TypeURL when marshaling any packed messages.
	TypeResolver signing.TypeResolver
	// FileResolver is used to resolve protobuf file descriptors TypeURL when TypeResolver fails.
	FileResolver signing.ProtoFileResolver
}

// Encoder is a JSON encoder that uses the Amino JSON encoding rules for protobuf messages.
type Encoder struct {
	// maps cosmos_proto.scalar -> field encoder
	cosmosProtoScalarEncoders map[string]FieldEncoder
	aminoMessageEncoders      map[string]MessageEncoder
	aminoFieldEncoders        map[string]FieldEncoder
	protoTypeEncoders         map[string]MessageEncoder
	fileResolver              signing.ProtoFileResolver
	typeResolver              protoregistry.MessageTypeResolver
	doNotSortFields           bool
	indent                    string
	enumsAsString             bool
}

// NewEncoder returns a new Encoder capable of serializing protobuf messages to JSON using the Amino JSON encoding
// rules.
func NewEncoder(options EncoderOptions) Encoder {
	if options.FileResolver == nil {
		options.FileResolver = gogoproto.HybridResolver
	}
	if options.TypeResolver == nil {
		options.TypeResolver = protoregistry.GlobalTypes
	}
	enc := Encoder{
		cosmosProtoScalarEncoders: map[string]FieldEncoder{
			"cosmos.Dec": cosmosDecEncoder,
			"cosmos.Int": cosmosIntEncoder,
		},
		aminoMessageEncoders: map[string]MessageEncoder{
			"key_field":        keyFieldEncoder,
			"module_account":   moduleAccountEncoder,
			"threshold_string": thresholdStringEncoder,
		},
		aminoFieldEncoders: map[string]FieldEncoder{
			"legacy_coins": nullSliceAsEmptyEncoder,
			"inline_json":  cosmosInlineJSON,
		},
		protoTypeEncoders: map[string]MessageEncoder{
			"google.protobuf.Timestamp": marshalTimestamp,
			"google.protobuf.Duration":  marshalDuration,
			"google.protobuf.Any":       marshalAny,
		},
		protoTypeEncoders: map[string]MessageEncoder{
			"google.protobuf.Timestamp": marshalTimestamp,
			"google.protobuf.Duration":  marshalDuration,
			"google.protobuf.Any":       marshalAny,
		},
		fileResolver:    options.FileResolver,
		typeResolver:    options.TypeResolver,
		doNotSortFields: options.DoNotSortFields,
		indent:          options.Indent,
		enumsAsString:   options.EnumAsString,
	}
	return enc
}

// DefineMessageEncoding defines a custom encoding for a protobuf message.  The `name` field must match a usage of
// an (amino.message_encoding) option in the protobuf message as in the following example.  This encoding will be
// used instead of the default encoding for all usages of the tagged message.
//
//	message ModuleAccount {
//	  option (amino.name)                        = "cosmos-sdk/ModuleAccount";
//	  option (amino.message_encoding)            = "module_account";
//	  ...
//	}
func (enc Encoder) DefineMessageEncoding(name string, encoder MessageEncoder) Encoder {
	if enc.aminoMessageEncoders == nil {
		enc.aminoMessageEncoders = map[string]MessageEncoder{}
	}
	enc.aminoMessageEncoders[name] = encoder
	return enc
}

// DefineFieldEncoding defines a custom encoding for a protobuf field.  The `name` field must match a usage of
// an (amino.encoding) option in the protobuf message as in the following example. This encoding will be used
// instead of the default encoding for all usages of the tagged field.
//
//	message Balance {
//	  repeated cosmos.base.v1beta1.Coin coins = 2 [
//	    (amino.encoding)         = "legacy_coins",
//	    (gogoproto.castrepeated) = "github.com/cosmos/cosmos-sdk/types.Coins",
//	    (gogoproto.nullable)     = false,
//	    (amino.dont_omitempty)   = true
//	  ];
//	  ...
//	}
func (enc Encoder) DefineFieldEncoding(name string, encoder FieldEncoder) Encoder {
	if enc.aminoFieldEncoders == nil {
		enc.aminoFieldEncoders = map[string]FieldEncoder{}
	}
	enc.aminoFieldEncoders[name] = encoder
	return enc
}

// DefineScalarEncoding defines a custom encoding for a protobuf scalar field.  The `name` field must match a usage of
// an (cosmos_proto.scalar) option in the protobuf message as in the following example. This encoding will be used
// instead of the default encoding for all usages of the tagged field.
//
//	message Balance {
//	  string address = 1 [(cosmos_proto.scalar) = "cosmos.AddressString"];
//	  ...
//	}
func (enc Encoder) DefineScalarEncoding(name string, encoder FieldEncoder) Encoder {
	if enc.cosmosProtoScalarEncoders == nil {
		enc.cosmosProtoScalarEncoders = map[string]FieldEncoder{}
	}
	enc.cosmosProtoScalarEncoders[name] = encoder
	return enc
}

// DefineTypeEncoding defines a custom encoding for a protobuf message type.  The `typeURL` field must match the
// type of the protobuf message as in the following example. This encoding will be used instead of the default
// encoding for all usages of the tagged message.
//
//	message Foo {
//	  google.protobuf.Duration type_url = 1;
//	  ...
//	}

func (enc Encoder) DefineTypeEncoding(typeURL string, encoder MessageEncoder) Encoder {
	if enc.protoTypeEncoders == nil {
		enc.protoTypeEncoders = map[string]MessageEncoder{}
	}
	enc.protoTypeEncoders[typeURL] = encoder
	return enc
}

// Marshal serializes a protobuf message to JSON.
func (enc Encoder) Marshal(message proto.Message) ([]byte, error) {
	buf := &bytes.Buffer{}
	err := enc.beginMarshal(message.ProtoReflect(), buf, false)
<<<<<<< HEAD
=======
	if err != nil {
		return nil, err
	}
>>>>>>> 8d6cbf1e

	if enc.indent != "" {
		indentBuf := &bytes.Buffer{}
		if err := json.Indent(indentBuf, buf.Bytes(), "", enc.indent); err != nil {
			return nil, err
		}

<<<<<<< HEAD
		return indentBuf.Bytes(), err
	}

	return buf.Bytes(), err
=======
		return indentBuf.Bytes(), nil
	}

	return buf.Bytes(), nil
>>>>>>> 8d6cbf1e
}

func (enc Encoder) beginMarshal(msg protoreflect.Message, writer io.Writer, isAny bool) error {
	var (
		name  string
		named bool
	)

	if isAny {
		name, named = getMessageAminoNameAny(msg), true
	} else {
		name, named = getMessageAminoName(msg)
	}

	if named {
		_, err := fmt.Fprintf(writer, `{"type":"%s","value":`, name)
		if err != nil {
			return err
		}
	}

	err := enc.marshal(protoreflect.ValueOfMessage(msg), nil /* no field descriptor needed here */, writer)
	if err != nil {
		return err
	}

	if named {
		_, err = io.WriteString(writer, "}")
		if err != nil {
			return err
		}
	}

	return nil
}

func (enc Encoder) marshal(value protoreflect.Value, fd protoreflect.FieldDescriptor, writer io.Writer) error {
	switch val := value.Interface().(type) {
	case protoreflect.Message:
		err := enc.marshalMessage(val, writer)
		return err

	case protoreflect.Map:
		return errors.New("maps are not supported")

	case protoreflect.List:
		if !val.IsValid() {
			_, err := io.WriteString(writer, "null")
			return err
		}
		return enc.marshalList(val, fd, writer)

	case string, bool, int32, uint32, []byte:
		return jsonMarshal(writer, val)

	case protoreflect.EnumNumber:
		if enc.enumsAsString && fd != nil {
			desc := fd.Enum().Values().ByNumber(val)
			if desc != nil {
				_, err := io.WriteString(writer, fmt.Sprintf(`"%s"`, desc.Name()))
				return err
			}
		}

		return jsonMarshal(writer, val)

	case uint64, int64:
		_, err := fmt.Fprintf(writer, `"%d"`, val) // quoted
		return err

	default:
		return errors.Errorf("unknown type %T", val)
	}
}

type nameAndIndex struct {
	i    int
	name string
}

func (enc Encoder) marshalMessage(msg protoreflect.Message, writer io.Writer) error {
	if msg == nil {
		return errors.New("nil message")
	}

	// check if we have a custom type encoder for this type
	if typeEnc, ok := enc.protoTypeEncoders[string(msg.Descriptor().FullName())]; ok {
		return typeEnc(&enc, msg, writer)
	}

	if encoder := enc.getMessageEncoder(msg); encoder != nil {
		err := encoder(&enc, msg, writer)
		return err
	}

	_, err := io.WriteString(writer, "{")
	if err != nil {
		return err
	}

	fields := msg.Descriptor().Fields()
	first := true
	emptyOneOfWritten := map[string]bool{}

	// 1. If permitted, ensure the names are sorted.
	indices := make([]*nameAndIndex, 0, fields.Len())
	for i := 0; i < fields.Len(); i++ {
		f := fields.Get(i)
		name := getAminoFieldName(f)
		indices = append(indices, &nameAndIndex{i: i, name: name})
	}

	if shouldSortFields := !enc.doNotSortFields; shouldSortFields {
		sort.Slice(indices, func(i, j int) bool {
			ni, nj := indices[i], indices[j]
			return ni.name < nj.name
		})
	}

	for _, ni := range indices {
		i := ni.i
		name := ni.name
		f := fields.Get(i)
		v := msg.Get(f)
		oneof := f.ContainingOneof()
		isOneOf := oneof != nil
		oneofFieldName, oneofTypeName, err := getOneOfNames(f)
		if err != nil && isOneOf {
			return err
		}
		writeNil := false

		if !msg.Has(f) {
			// msg.WhichOneof(oneof) == nil: no field of the oneof has been set
			// !emptyOneOfWritten: we haven't written a null for this oneof yet (only write one null per empty oneof)
			switch {
			case isOneOf && msg.WhichOneof(oneof) == nil && !emptyOneOfWritten[oneofFieldName]:
				name = oneofFieldName
				writeNil = true
				emptyOneOfWritten[oneofFieldName] = true
			case omitEmpty(f):
				continue
			case f.Kind() == protoreflect.MessageKind &&
				f.Cardinality() != protoreflect.Repeated &&
				!v.Message().IsValid():
				return errors.Errorf("not supported: dont_omit_empty=true on invalid (nil?) message field: %s", name)
			}
		}

		if !first {
			_, err = io.WriteString(writer, ",")
			if err != nil {
				return err
			}
		}

		if isOneOf && !writeNil {
			_, err = fmt.Fprintf(writer, `"%s":{"type":"%s","value":{`, oneofFieldName, oneofTypeName)
			if err != nil {
				return err
			}
		}

		err = jsonMarshal(writer, name)
		if err != nil {
			return err
		}

		_, err = io.WriteString(writer, ":")
		if err != nil {
			return err
		}

		// encode value
		if encoder := enc.getFieldEncoding(f); encoder != nil {
			err = encoder(&enc, v, writer)
			if err != nil {
				return err
			}
		} else if writeNil {
			_, err = io.WriteString(writer, "null")
			if err != nil {
				return err
			}
		} else {
			err = enc.marshal(v, f, writer)
			if err != nil {
				return err
			}
		}

		if isOneOf && !writeNil {
			_, err = io.WriteString(writer, "}}")
			if err != nil {
				return err
			}
		}

		first = false
	}

	_, err = io.WriteString(writer, "}")
	return err
}

func jsonMarshal(w io.Writer, v interface{}) error {
	blob, err := json.Marshal(v)
	if err != nil {
		return err
	}
	_, err = w.Write(blob)
	return err
}

func (enc Encoder) marshalList(list protoreflect.List, fd protoreflect.FieldDescriptor, writer io.Writer) error {
	n := list.Len()

	_, err := io.WriteString(writer, "[")
	if err != nil {
		return err
	}

	first := true
	for i := 0; i < n; i++ {
		if !first {
			_, err := io.WriteString(writer, ",")
			if err != nil {
				return err
			}
		}
		first = false

		err = enc.marshal(list.Get(i), fd, writer)
		if err != nil {
			return err
		}
	}

	_, err = io.WriteString(writer, "]")
	return err
}<|MERGE_RESOLUTION|>--- conflicted
+++ resolved
@@ -80,11 +80,6 @@
 			"google.protobuf.Duration":  marshalDuration,
 			"google.protobuf.Any":       marshalAny,
 		},
-		protoTypeEncoders: map[string]MessageEncoder{
-			"google.protobuf.Timestamp": marshalTimestamp,
-			"google.protobuf.Duration":  marshalDuration,
-			"google.protobuf.Any":       marshalAny,
-		},
 		fileResolver:    options.FileResolver,
 		typeResolver:    options.TypeResolver,
 		doNotSortFields: options.DoNotSortFields,
@@ -169,12 +164,9 @@
 func (enc Encoder) Marshal(message proto.Message) ([]byte, error) {
 	buf := &bytes.Buffer{}
 	err := enc.beginMarshal(message.ProtoReflect(), buf, false)
-<<<<<<< HEAD
-=======
 	if err != nil {
 		return nil, err
 	}
->>>>>>> 8d6cbf1e
 
 	if enc.indent != "" {
 		indentBuf := &bytes.Buffer{}
@@ -182,17 +174,10 @@
 			return nil, err
 		}
 
-<<<<<<< HEAD
-		return indentBuf.Bytes(), err
-	}
-
-	return buf.Bytes(), err
-=======
 		return indentBuf.Bytes(), nil
 	}
 
 	return buf.Bytes(), nil
->>>>>>> 8d6cbf1e
 }
 
 func (enc Encoder) beginMarshal(msg protoreflect.Message, writer io.Writer, isAny bool) error {
