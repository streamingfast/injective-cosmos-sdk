--- conflicted
+++ resolved
@@ -455,7 +455,6 @@
   
     - [Msg](#cosmos.gov.v1beta2.Msg)
   
-<<<<<<< HEAD
 - [cosmos/group/v1beta1/events.proto](#cosmos/group/v1beta1/events.proto)
     - [EventCreateGroup](#cosmos.group.v1beta1.EventCreateGroup)
     - [EventCreateGroupAccount](#cosmos.group.v1beta1.EventCreateGroupAccount)
@@ -465,8 +464,6 @@
     - [EventUpdateGroupAccount](#cosmos.group.v1beta1.EventUpdateGroupAccount)
     - [EventVote](#cosmos.group.v1beta1.EventVote)
   
-=======
->>>>>>> 4a129832
 - [cosmos/group/v1beta1/types.proto](#cosmos/group/v1beta1/types.proto)
     - [GroupAccountInfo](#cosmos.group.v1beta1.GroupAccountInfo)
     - [GroupInfo](#cosmos.group.v1beta1.GroupInfo)
@@ -2289,7 +2286,6 @@
 | ----- | ---- | ----- | ----------- |
 | `key` | [string](#string) |  |  |
 | `value` | [string](#string) |  |  |
-<<<<<<< HEAD
 
 
 
@@ -2484,8 +2480,6 @@
 | Field | Type | Label | Description |
 | ----- | ---- | ----- | ----------- |
 | `pairs` | [Pair](#cosmos.base.kv.v1beta1.Pair) | repeated |  |
-=======
->>>>>>> 4a129832
 
 
 
@@ -6291,8 +6285,6 @@
 
 
 <a name="cosmos/gov/v1beta2/gov.proto"></a>
-<<<<<<< HEAD
-=======
 <p align="right"><a href="#top">Top</a></p>
 
 ## cosmos/gov/v1beta2/gov.proto
@@ -6954,7 +6946,6 @@
 
 
 <a name="cosmos/group/v1beta1/types.proto"></a>
->>>>>>> 4a129832
 <p align="right"><a href="#top">Top</a></p>
 
 ## cosmos/gov/v1beta2/gov.proto
