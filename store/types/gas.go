--- conflicted
+++ resolved
@@ -41,11 +41,7 @@
 type GasMeter interface {
 	GasConsumed() Gas
 	GasConsumedToLimit() Gas
-<<<<<<< HEAD
-	GasLeft() Gas
-=======
 	GasRemaining() Gas
->>>>>>> 43e05985
 	Limit() Gas
 	ConsumeGas(amount Gas, descriptor string)
 	RefundGas(amount Gas, descriptor string)
@@ -71,14 +67,10 @@
 	return g.consumed
 }
 
-<<<<<<< HEAD
-func (g *basicGasMeter) GasLeft() Gas {
-=======
 func (g *basicGasMeter) GasRemaining() Gas {
 	if g.IsPastLimit() {
 		return 0
 	}
->>>>>>> 43e05985
 	return g.limit - g.consumed
 }
 
@@ -161,11 +153,7 @@
 	return g.consumed
 }
 
-<<<<<<< HEAD
-func (g *infiniteGasMeter) GasLeft() Gas {
-=======
 func (g *infiniteGasMeter) GasRemaining() Gas {
->>>>>>> 43e05985
 	return math.MaxUint64
 }
 
